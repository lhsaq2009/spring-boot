/*
 * Copyright 2012-2019 the original author or authors.
 *
 * Licensed under the Apache License, Version 2.0 (the "License");
 * you may not use this file except in compliance with the License.
 * You may obtain a copy of the License at
 *
 *      https://www.apache.org/licenses/LICENSE-2.0
 *
 * Unless required by applicable law or agreed to in writing, software
 * distributed under the License is distributed on an "AS IS" BASIS,
 * WITHOUT WARRANTIES OR CONDITIONS OF ANY KIND, either express or implied.
 * See the License for the specific language governing permissions and
 * limitations under the License.
 */

package sample.servlet;

import java.util.Collections;

import org.junit.jupiter.api.Test;

import org.springframework.beans.factory.annotation.Autowired;
import org.springframework.boot.test.context.SpringBootTest;
import org.springframework.boot.test.context.SpringBootTest.WebEnvironment;
import org.springframework.boot.test.web.client.TestRestTemplate;
import org.springframework.http.HttpEntity;
import org.springframework.http.HttpHeaders;
import org.springframework.http.HttpMethod;
import org.springframework.http.HttpStatus;
import org.springframework.http.MediaType;
import org.springframework.http.ResponseEntity;

import static org.assertj.core.api.Assertions.assertThat;

/**
 * Basic integration tests for demo application.
 *
 * @author Dave Syer
 */
@SpringBootTest(webEnvironment = WebEnvironment.RANDOM_PORT)
class SampleServletApplicationTests {

	@Autowired
	private TestRestTemplate restTemplate;

	@Test
	void testHomeIsSecure() {
		HttpHeaders headers = new HttpHeaders();
		headers.setAccept(Collections.singletonList(MediaType.APPLICATION_JSON));
		ResponseEntity<String> entity = this.restTemplate.exchange("/", HttpMethod.GET, new HttpEntity<Void>(headers),
				String.class);
		assertThat(entity.getStatusCode()).isEqualTo(HttpStatus.UNAUTHORIZED);
	}

	@Test
<<<<<<< HEAD
	void testHome() {
		ResponseEntity<String> entity = this.restTemplate
				.withBasicAuth("user", getPassword()).getForEntity("/", String.class);
=======
	public void testHome() {
		ResponseEntity<String> entity = this.restTemplate.withBasicAuth("user", getPassword()).getForEntity("/",
				String.class);
>>>>>>> 24925c3d
		assertThat(entity.getStatusCode()).isEqualTo(HttpStatus.OK);
		assertThat(entity.getBody()).isEqualTo("Hello World");
	}

	private String getPassword() {
		return "password";
	}

}<|MERGE_RESOLUTION|>--- conflicted
+++ resolved
@@ -54,15 +54,9 @@
 	}
 
 	@Test
-<<<<<<< HEAD
 	void testHome() {
-		ResponseEntity<String> entity = this.restTemplate
-				.withBasicAuth("user", getPassword()).getForEntity("/", String.class);
-=======
-	public void testHome() {
 		ResponseEntity<String> entity = this.restTemplate.withBasicAuth("user", getPassword()).getForEntity("/",
 				String.class);
->>>>>>> 24925c3d
 		assertThat(entity.getStatusCode()).isEqualTo(HttpStatus.OK);
 		assertThat(entity.getBody()).isEqualTo("Hello World");
 	}
