/*
 * Copyright 2012-2020 the original author or authors.
 *
 * Licensed under the Apache License, Version 2.0 (the "License");
 * you may not use this file except in compliance with the License.
 * You may obtain a copy of the License at
 *
 *      https://www.apache.org/licenses/LICENSE-2.0
 *
 * Unless required by applicable law or agreed to in writing, software
 * distributed under the License is distributed on an "AS IS" BASIS,
 * WITHOUT WARRANTIES OR CONDITIONS OF ANY KIND, either express or implied.
 * See the License for the specific language governing permissions and
 * limitations under the License.
 */

package org.springframework.boot.build.context.properties;

import java.io.File;
import java.io.IOException;

import org.gradle.api.DefaultTask;
import org.gradle.api.Task;
import org.gradle.api.file.FileCollection;
import org.gradle.api.tasks.InputFiles;
import org.gradle.api.tasks.OutputDirectory;
import org.gradle.api.tasks.PathSensitive;
import org.gradle.api.tasks.PathSensitivity;
import org.gradle.api.tasks.TaskAction;

import org.springframework.boot.build.context.properties.DocumentOptions.Builder;

/**
 * {@link Task} used to document auto-configuration classes.
 *
 * @author Andy Wilkinson
 */
public class DocumentConfigurationProperties extends DefaultTask {

	private FileCollection configurationPropertyMetadata;

	private File outputDir;

	@InputFiles
	@PathSensitive(PathSensitivity.RELATIVE)
	public FileCollection getConfigurationPropertyMetadata() {
		return this.configurationPropertyMetadata;
	}

	public void setConfigurationPropertyMetadata(FileCollection configurationPropertyMetadata) {
		this.configurationPropertyMetadata = configurationPropertyMetadata;
	}

	@OutputDirectory
	public File getOutputDir() {
		return this.outputDir;
	}

	public void setOutputDir(File outputDir) {
		this.outputDir = outputDir;
	}

	@TaskAction
	void documentConfigurationProperties() throws IOException {
		Builder builder = DocumentOptions.builder();
		builder.addSection("core")
				.withKeyPrefixes("debug", "trace", "logging", "spring.aop", "spring.application",
						"spring.autoconfigure", "spring.banner", "spring.beaninfo", "spring.codec", "spring.config",
						"spring.info", "spring.jmx", "spring.lifecycle", "spring.main", "spring.messages", "spring.pid",
						"spring.profiles", "spring.quartz", "spring.reactor", "spring.task",
						"spring.mandatory-file-encoding", "info", "spring.output.ansi.enabled")
				.addSection("mail").withKeyPrefixes("spring.mail", "spring.sendgrid").addSection("cache")
				.withKeyPrefixes("spring.cache").addSection("server").withKeyPrefixes("server").addSection("web")
				.withKeyPrefixes("spring.hateoas", "spring.http", "spring.servlet", "spring.jersey", "spring.mvc",
<<<<<<< HEAD
						"spring.resources", "spring.web", "spring.webflux")
=======
						"spring.resources", "spring.session", "spring.webflux")
>>>>>>> ac053564
				.addSection("json").withKeyPrefixes("spring.jackson", "spring.gson").addSection("rsocket")
				.withKeyPrefixes("spring.rsocket").addSection("templating")
				.withKeyPrefixes("spring.freemarker", "spring.groovy", "spring.mustache", "spring.thymeleaf")
				.addOverride("spring.groovy.template.configuration", "See GroovyMarkupConfigurer")
				.addSection("security").withKeyPrefixes("spring.security").addSection("data-migration")
				.withKeyPrefixes("spring.flyway", "spring.liquibase").addSection("data")
				.withKeyPrefixes("spring.couchbase", "spring.elasticsearch", "spring.h2", "spring.influx",
<<<<<<< HEAD
						"spring.mongodb", "spring.neo4j", "spring.redis", "spring.dao", "spring.data",
						"spring.datasource", "spring.jooq", "spring.jdbc", "spring.jpa", "spring.r2dbc")
				.addOverride("spring.datasource.oracleucp",
						"Oracle UCP specific settings bound to an instance of Oracle UCP's PoolDataSource")
=======
						"spring.ldap", "spring.mongodb", "spring.redis", "spring.dao", "spring.data",
						"spring.datasource", "spring.jooq", "spring.jdbc", "spring.jpa", "spring.r2dbc")
>>>>>>> ac053564
				.addOverride("spring.datasource.dbcp2",
						"Commons DBCP2 specific settings bound to an instance of DBCP2's BasicDataSource")
				.addOverride("spring.datasource.tomcat",
						"Tomcat datasource specific settings bound to an instance of Tomcat JDBC's DataSource")
				.addOverride("spring.datasource.hikari",
						"Hikari specific settings bound to an instance of Hikari's HikariDataSource")
				.addSection("transaction").withKeyPrefixes("spring.jta", "spring.transaction").addSection("integration")
				.withKeyPrefixes("spring.activemq", "spring.artemis", "spring.batch", "spring.integration",
						"spring.jms", "spring.kafka", "spring.rabbitmq", "spring.hazelcast", "spring.webservices")
				.addSection("actuator").withKeyPrefixes("management").addSection("devtools")
				.withKeyPrefixes("spring.devtools").addSection("testing").withKeyPrefixes("spring.test");
		DocumentOptions options = builder.build();
		new ConfigurationMetadataDocumentWriter().writeDocument(this.outputDir.toPath(), options,
				this.configurationPropertyMetadata);
	}

}<|MERGE_RESOLUTION|>--- conflicted
+++ resolved
@@ -72,11 +72,7 @@
 				.addSection("mail").withKeyPrefixes("spring.mail", "spring.sendgrid").addSection("cache")
 				.withKeyPrefixes("spring.cache").addSection("server").withKeyPrefixes("server").addSection("web")
 				.withKeyPrefixes("spring.hateoas", "spring.http", "spring.servlet", "spring.jersey", "spring.mvc",
-<<<<<<< HEAD
-						"spring.resources", "spring.web", "spring.webflux")
-=======
-						"spring.resources", "spring.session", "spring.webflux")
->>>>>>> ac053564
+						"spring.resources", "spring.session", "spring.web", "spring.webflux")
 				.addSection("json").withKeyPrefixes("spring.jackson", "spring.gson").addSection("rsocket")
 				.withKeyPrefixes("spring.rsocket").addSection("templating")
 				.withKeyPrefixes("spring.freemarker", "spring.groovy", "spring.mustache", "spring.thymeleaf")
@@ -84,15 +80,10 @@
 				.addSection("security").withKeyPrefixes("spring.security").addSection("data-migration")
 				.withKeyPrefixes("spring.flyway", "spring.liquibase").addSection("data")
 				.withKeyPrefixes("spring.couchbase", "spring.elasticsearch", "spring.h2", "spring.influx",
-<<<<<<< HEAD
-						"spring.mongodb", "spring.neo4j", "spring.redis", "spring.dao", "spring.data",
+						"spring.ldap", "spring.mongodb", "spring.neo4j", "spring.redis", "spring.dao", "spring.data",
 						"spring.datasource", "spring.jooq", "spring.jdbc", "spring.jpa", "spring.r2dbc")
 				.addOverride("spring.datasource.oracleucp",
 						"Oracle UCP specific settings bound to an instance of Oracle UCP's PoolDataSource")
-=======
-						"spring.ldap", "spring.mongodb", "spring.redis", "spring.dao", "spring.data",
-						"spring.datasource", "spring.jooq", "spring.jdbc", "spring.jpa", "spring.r2dbc")
->>>>>>> ac053564
 				.addOverride("spring.datasource.dbcp2",
 						"Commons DBCP2 specific settings bound to an instance of DBCP2's BasicDataSource")
 				.addOverride("spring.datasource.tomcat",
