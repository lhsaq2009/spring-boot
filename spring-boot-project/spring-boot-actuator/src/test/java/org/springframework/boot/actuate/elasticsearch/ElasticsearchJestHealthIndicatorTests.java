--- conflicted
+++ resolved
@@ -54,12 +54,7 @@
 	@SuppressWarnings("unchecked")
 	@Test
 	public void elasticsearchIsUp() throws IOException {
-<<<<<<< HEAD
-		given(this.jestClient.execute(any(Action.class)))
-				.willReturn(createJestResult(200, true, "green"));
-=======
-		given(this.jestClient.execute(any(Action.class))).willReturn(createJestResult(4, 0));
->>>>>>> c6c139d9
+		given(this.jestClient.execute(any(Action.class))).willReturn(createJestResult(200, true, "green"));
 		Health health = this.healthIndicator.health();
 		assertThat(health.getStatus()).isEqualTo(Status.UP);
 		assertHealthDetailsWithStatus(health.getDetails(), "green");
@@ -68,8 +63,7 @@
 	@Test
 	@SuppressWarnings("unchecked")
 	public void elasticsearchWithYellowStatusIsUp() throws IOException {
-		given(this.jestClient.execute(any(Action.class)))
-				.willReturn(createJestResult(200, true, "yellow"));
+		given(this.jestClient.execute(any(Action.class))).willReturn(createJestResult(200, true, "yellow"));
 		Health health = this.healthIndicator.health();
 		assertThat(health.getStatus()).isEqualTo(Status.UP);
 		assertHealthDetailsWithStatus(health.getDetails(), "yellow");
@@ -86,10 +80,8 @@
 
 	@SuppressWarnings("unchecked")
 	@Test
-<<<<<<< HEAD
 	public void elasticsearchIsDownWhenQueryDidNotSucceed() throws IOException {
-		given(this.jestClient.execute(any(Action.class)))
-				.willReturn(createJestResult(200, false, ""));
+		given(this.jestClient.execute(any(Action.class))).willReturn(createJestResult(200, false, ""));
 		Health health = this.healthIndicator.health();
 		assertThat(health.getStatus()).isEqualTo(Status.DOWN);
 	}
@@ -97,8 +89,7 @@
 	@SuppressWarnings("unchecked")
 	@Test
 	public void elasticsearchIsDownByResponseCode() throws IOException {
-		given(this.jestClient.execute(any(Action.class)))
-				.willReturn(createJestResult(500, false, ""));
+		given(this.jestClient.execute(any(Action.class))).willReturn(createJestResult(500, false, ""));
 		Health health = this.healthIndicator.health();
 		assertThat(health.getStatus()).isEqualTo(Status.DOWN);
 		assertThat(health.getDetails()).contains(entry("statusCode", 500));
@@ -107,55 +98,38 @@
 	@SuppressWarnings("unchecked")
 	@Test
 	public void elasticsearchIsOutOfServiceByStatus() throws IOException {
-		given(this.jestClient.execute(any(Action.class)))
-				.willReturn(createJestResult(200, true, "red"));
-=======
-	public void elasticsearchIsOutOfService() throws IOException {
-		given(this.jestClient.execute(any(Action.class))).willReturn(createJestResult(4, 1));
->>>>>>> c6c139d9
+		given(this.jestClient.execute(any(Action.class))).willReturn(createJestResult(200, true, "red"));
 		Health health = this.healthIndicator.health();
 		assertThat(health.getStatus()).isEqualTo(Status.OUT_OF_SERVICE);
 		assertHealthDetailsWithStatus(health.getDetails(), "red");
 	}
 
-<<<<<<< HEAD
-	private void assertHealthDetailsWithStatus(Map<String, Object> details,
-			String status) {
-		assertThat(details).contains(entry("cluster_name", "elasticsearch"),
-				entry("status", status), entry("timed_out", false),
-				entry("number_of_nodes", 1), entry("number_of_data_nodes", 1),
-				entry("active_primary_shards", 0), entry("active_shards", 0),
-				entry("relocating_shards", 0), entry("initializing_shards", 0),
-				entry("unassigned_shards", 0), entry("delayed_unassigned_shards", 0),
-				entry("number_of_pending_tasks", 0),
-				entry("number_of_in_flight_fetch", 0),
-				entry("task_max_waiting_in_queue_millis", 0),
-				entry("active_shards_percent_as_number", 100.0));
+	private void assertHealthDetailsWithStatus(Map<String, Object> details, String status) {
+		assertThat(details).contains(entry("cluster_name", "elasticsearch"), entry("status", status),
+				entry("timed_out", false), entry("number_of_nodes", 1), entry("number_of_data_nodes", 1),
+				entry("active_primary_shards", 0), entry("active_shards", 0), entry("relocating_shards", 0),
+				entry("initializing_shards", 0), entry("unassigned_shards", 0), entry("delayed_unassigned_shards", 0),
+				entry("number_of_pending_tasks", 0), entry("number_of_in_flight_fetch", 0),
+				entry("task_max_waiting_in_queue_millis", 0), entry("active_shards_percent_as_number", 100.0));
 	}
 
-	private static JestResult createJestResult(int responseCode, boolean succeeded,
-			String status) {
+	private static JestResult createJestResult(int responseCode, boolean succeeded, String status) {
 
-=======
-	private static JestResult createJestResult(int shards, int failedShards) {
-		String json = String.format("{_shards: {\n" + "total: %s,\n" + "successful: %s,\n" + "failed: %s\n" + "}}",
-				shards, shards - failedShards, failedShards);
->>>>>>> c6c139d9
 		SearchResult searchResult = new SearchResult(new Gson());
 		String json;
 		if (responseCode == 200) {
-			json = String.format("{\"cluster_name\":\"elasticsearch\","
-					+ "\"status\":\"%s\",\"timed_out\":false,\"number_of_nodes\":1,"
-					+ "\"number_of_data_nodes\":1,\"active_primary_shards\":0,"
-					+ "\"active_shards\":0,\"relocating_shards\":0,\"initializing_shards\":0,"
-					+ "\"unassigned_shards\":0,\"delayed_unassigned_shards\":0,"
-					+ "\"number_of_pending_tasks\":0,\"number_of_in_flight_fetch\":0,"
-					+ "\"task_max_waiting_in_queue_millis\":0,\"active_shards_percent_as_number\":100.0}",
+			json = String.format(
+					"{\"cluster_name\":\"elasticsearch\","
+							+ "\"status\":\"%s\",\"timed_out\":false,\"number_of_nodes\":1,"
+							+ "\"number_of_data_nodes\":1,\"active_primary_shards\":0,"
+							+ "\"active_shards\":0,\"relocating_shards\":0,\"initializing_shards\":0,"
+							+ "\"unassigned_shards\":0,\"delayed_unassigned_shards\":0,"
+							+ "\"number_of_pending_tasks\":0,\"number_of_in_flight_fetch\":0,"
+							+ "\"task_max_waiting_in_queue_millis\":0,\"active_shards_percent_as_number\":100.0}",
 					status);
 		}
 		else {
-			json = "{\n" + "  \"error\": \"Server Error\",\n" + "  \"status\": "
-					+ responseCode + "\n" + "}";
+			json = "{\n" + "  \"error\": \"Server Error\",\n" + "  \"status\": " + responseCode + "\n" + "}";
 		}
 		searchResult.setJsonString(json);
 		searchResult.setJsonObject(new JsonParser().parse(json).getAsJsonObject());
