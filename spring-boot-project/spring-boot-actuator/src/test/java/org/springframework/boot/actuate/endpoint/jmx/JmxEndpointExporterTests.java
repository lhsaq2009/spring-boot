--- conflicted
+++ resolved
@@ -79,58 +79,31 @@
 
 	@Test
 	public void createWhenMBeanServerIsNullShouldThrowException() {
-<<<<<<< HEAD
-		assertThatIllegalArgumentException()
-				.isThrownBy(() -> new JmxEndpointExporter(null, this.objectNameFactory,
-						this.responseMapper, this.endpoints))
+		assertThatIllegalArgumentException().isThrownBy(
+				() -> new JmxEndpointExporter(null, this.objectNameFactory, this.responseMapper, this.endpoints))
 				.withMessageContaining("MBeanServer must not be null");
-=======
-		this.thrown.expect(IllegalArgumentException.class);
-		this.thrown.expectMessage("MBeanServer must not be null");
-		new JmxEndpointExporter(null, this.objectNameFactory, this.responseMapper, this.endpoints);
->>>>>>> c6c139d9
 	}
 
 	@Test
 	public void createWhenObjectNameFactoryIsNullShouldThrowException() {
-<<<<<<< HEAD
 		assertThatIllegalArgumentException()
-				.isThrownBy(() -> new JmxEndpointExporter(this.mBeanServer, null,
-						this.responseMapper, this.endpoints))
+				.isThrownBy(() -> new JmxEndpointExporter(this.mBeanServer, null, this.responseMapper, this.endpoints))
 				.withMessageContaining("ObjectNameFactory must not be null");
-=======
-		this.thrown.expect(IllegalArgumentException.class);
-		this.thrown.expectMessage("ObjectNameFactory must not be null");
-		new JmxEndpointExporter(this.mBeanServer, null, this.responseMapper, this.endpoints);
->>>>>>> c6c139d9
 	}
 
 	@Test
 	public void createWhenResponseMapperIsNullShouldThrowException() {
-<<<<<<< HEAD
 		assertThatIllegalArgumentException()
-				.isThrownBy(() -> new JmxEndpointExporter(this.mBeanServer,
-						this.objectNameFactory, null, this.endpoints))
+				.isThrownBy(
+						() -> new JmxEndpointExporter(this.mBeanServer, this.objectNameFactory, null, this.endpoints))
 				.withMessageContaining("ResponseMapper must not be null");
-=======
-		this.thrown.expect(IllegalArgumentException.class);
-		this.thrown.expectMessage("ResponseMapper must not be null");
-		new JmxEndpointExporter(this.mBeanServer, this.objectNameFactory, null, this.endpoints);
->>>>>>> c6c139d9
 	}
 
 	@Test
 	public void createWhenEndpointsIsNullShouldThrowException() {
-<<<<<<< HEAD
-		assertThatIllegalArgumentException()
-				.isThrownBy(() -> new JmxEndpointExporter(this.mBeanServer,
-						this.objectNameFactory, this.responseMapper, null))
+		assertThatIllegalArgumentException().isThrownBy(
+				() -> new JmxEndpointExporter(this.mBeanServer, this.objectNameFactory, this.responseMapper, null))
 				.withMessageContaining("Endpoints must not be null");
-=======
-		this.thrown.expect(IllegalArgumentException.class);
-		this.thrown.expectMessage("Endpoints must not be null");
-		new JmxEndpointExporter(this.mBeanServer, this.objectNameFactory, this.responseMapper, null);
->>>>>>> c6c139d9
 	}
 
 	@Test
@@ -163,8 +136,7 @@
 		given(this.mBeanServer.registerMBean(any(), any(ObjectName.class)))
 				.willThrow(new MBeanRegistrationException(new RuntimeException()));
 		this.endpoints.add(new TestExposableJmxEndpoint(new TestJmxOperation()));
-		assertThatExceptionOfType(MBeanExportException.class)
-				.isThrownBy(this.exporter::afterPropertiesSet)
+		assertThatExceptionOfType(MBeanExportException.class).isThrownBy(this.exporter::afterPropertiesSet)
 				.withMessageContaining("Failed to register MBean for endpoint 'test");
 	}
 
@@ -189,19 +161,10 @@
 	public void unregisterWhenUnregisterThrowsExceptionShouldThrowException() throws Exception {
 		this.endpoints.add(new TestExposableJmxEndpoint(new TestJmxOperation()));
 		this.exporter.afterPropertiesSet();
-<<<<<<< HEAD
-		willThrow(new MBeanRegistrationException(new RuntimeException()))
-				.given(this.mBeanServer).unregisterMBean(any(ObjectName.class));
-		assertThatExceptionOfType(JmxException.class)
-				.isThrownBy(() -> this.exporter.destroy()).withMessageContaining(
-						"Failed to unregister MBean with ObjectName 'boot");
-=======
 		willThrow(new MBeanRegistrationException(new RuntimeException())).given(this.mBeanServer)
 				.unregisterMBean(any(ObjectName.class));
-		this.thrown.expect(JmxException.class);
-		this.thrown.expectMessage("Failed to unregister MBean with ObjectName 'boot");
-		this.exporter.destroy();
->>>>>>> c6c139d9
+		assertThatExceptionOfType(JmxException.class).isThrownBy(() -> this.exporter.destroy())
+				.withMessageContaining("Failed to unregister MBean with ObjectName 'boot");
 	}
 
 	/**
