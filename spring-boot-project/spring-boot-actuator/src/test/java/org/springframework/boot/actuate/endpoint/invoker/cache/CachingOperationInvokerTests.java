/*
 * Copyright 2012-2020 the original author or authors.
 *
 * Licensed under the Apache License, Version 2.0 (the "License");
 * you may not use this file except in compliance with the License.
 * You may obtain a copy of the License at
 *
 *      https://www.apache.org/licenses/LICENSE-2.0
 *
 * Unless required by applicable law or agreed to in writing, software
 * distributed under the License is distributed on an "AS IS" BASIS,
 * WITHOUT WARRANTIES OR CONDITIONS OF ANY KIND, either express or implied.
 * See the License for the specific language governing permissions and
 * limitations under the License.
 */

package org.springframework.boot.actuate.endpoint.invoker.cache;

import java.security.Principal;
import java.time.Duration;
import java.util.Collections;
import java.util.HashMap;
import java.util.Map;
import java.util.concurrent.atomic.AtomicInteger;

import org.junit.jupiter.api.Test;
import reactor.core.publisher.Flux;
import reactor.core.publisher.Mono;

import org.springframework.boot.actuate.endpoint.InvocationContext;
import org.springframework.boot.actuate.endpoint.SecurityContext;
import org.springframework.boot.actuate.endpoint.http.ApiVersion;
import org.springframework.boot.actuate.endpoint.invoke.MissingParametersException;
import org.springframework.boot.actuate.endpoint.invoke.OperationInvoker;

import static org.assertj.core.api.Assertions.assertThat;
import static org.assertj.core.api.Assertions.assertThatIllegalArgumentException;
import static org.mockito.BDDMockito.given;
import static org.mockito.Mockito.mock;
import static org.mockito.Mockito.times;
import static org.mockito.Mockito.verify;
import static org.mockito.Mockito.verifyNoMoreInteractions;

/**
 * Tests for {@link CachingOperationInvoker}.
 *
 * @author Stephane Nicoll
 * @author Christoph Dreis
 * @author Phillip Webb
 */
class CachingOperationInvokerTests {

	private static final long CACHE_TTL = Duration.ofHours(1).toMillis();

	@Test
	void createInstanceWithTtlSetToZero() {
		assertThatIllegalArgumentException()
				.isThrownBy(() -> new CachingOperationInvoker(mock(OperationInvoker.class), 0))
				.withMessageContaining("TimeToLive");
	}

	@Test
	void cacheInTtlRangeWithNoParameter() {
		assertCacheIsUsed(Collections.emptyMap());
	}

	@Test
	void cacheInTtlWithNullParameters() {
		Map<String, Object> parameters = new HashMap<>();
		parameters.put("first", null);
		parameters.put("second", null);
		assertCacheIsUsed(parameters);
	}

	@Test
<<<<<<< HEAD
	void cacheInTtlWithMonoResponse() {
		MonoOperationInvoker.invocations = 0;
=======
	public void cacheInTtlWithMonoResponse() {
		MonoOperationInvoker.invocations = new AtomicInteger();
>>>>>>> 6aeff91f
		MonoOperationInvoker target = new MonoOperationInvoker();
		InvocationContext context = new InvocationContext(mock(SecurityContext.class), Collections.emptyMap());
		CachingOperationInvoker invoker = new CachingOperationInvoker(target, CACHE_TTL);
		Object response = ((Mono<?>) invoker.invoke(context)).block();
		Object cachedResponse = ((Mono<?>) invoker.invoke(context)).block();
		assertThat(MonoOperationInvoker.invocations).hasValue(1);
		assertThat(response).isSameAs(cachedResponse);
	}

	@Test
<<<<<<< HEAD
	void cacheInTtlWithFluxResponse() {
		FluxOperationInvoker.invocations = 0;
=======
	public void cacheInTtlWithFluxResponse() {
		FluxOperationInvoker.invocations = new AtomicInteger();
>>>>>>> 6aeff91f
		FluxOperationInvoker target = new FluxOperationInvoker();
		InvocationContext context = new InvocationContext(mock(SecurityContext.class), Collections.emptyMap());
		CachingOperationInvoker invoker = new CachingOperationInvoker(target, CACHE_TTL);
		Object response = ((Flux<?>) invoker.invoke(context)).blockLast();
		Object cachedResponse = ((Flux<?>) invoker.invoke(context)).blockLast();
		assertThat(FluxOperationInvoker.invocations).hasValue(1);
		assertThat(response).isSameAs(cachedResponse);
	}

	private void assertCacheIsUsed(Map<String, Object> parameters) {
		OperationInvoker target = mock(OperationInvoker.class);
		Object expected = new Object();
		InvocationContext context = new InvocationContext(mock(SecurityContext.class), parameters);
		given(target.invoke(context)).willReturn(expected);
		CachingOperationInvoker invoker = new CachingOperationInvoker(target, CACHE_TTL);
		Object response = invoker.invoke(context);
		assertThat(response).isSameAs(expected);
		verify(target, times(1)).invoke(context);
		Object cachedResponse = invoker.invoke(context);
		assertThat(cachedResponse).isSameAs(response);
		verifyNoMoreInteractions(target);
	}

	@Test
	void targetAlwaysInvokedWithParameters() {
		OperationInvoker target = mock(OperationInvoker.class);
		Map<String, Object> parameters = new HashMap<>();
		parameters.put("test", "value");
		parameters.put("something", null);
		InvocationContext context = new InvocationContext(mock(SecurityContext.class), parameters);
		given(target.invoke(context)).willReturn(new Object());
		CachingOperationInvoker invoker = new CachingOperationInvoker(target, CACHE_TTL);
		invoker.invoke(context);
		invoker.invoke(context);
		invoker.invoke(context);
		verify(target, times(3)).invoke(context);
	}

	@Test
	void targetAlwaysInvokedWithPrincipal() {
		OperationInvoker target = mock(OperationInvoker.class);
		Map<String, Object> parameters = new HashMap<>();
		SecurityContext securityContext = mock(SecurityContext.class);
		given(securityContext.getPrincipal()).willReturn(mock(Principal.class));
		InvocationContext context = new InvocationContext(securityContext, parameters);
		given(target.invoke(context)).willReturn(new Object());
		CachingOperationInvoker invoker = new CachingOperationInvoker(target, CACHE_TTL);
		invoker.invoke(context);
		invoker.invoke(context);
		invoker.invoke(context);
		verify(target, times(3)).invoke(context);
	}

	@Test
	void targetInvokedWhenCacheExpires() throws InterruptedException {
		OperationInvoker target = mock(OperationInvoker.class);
		Map<String, Object> parameters = new HashMap<>();
		InvocationContext context = new InvocationContext(mock(SecurityContext.class), parameters);
		given(target.invoke(context)).willReturn(new Object());
		CachingOperationInvoker invoker = new CachingOperationInvoker(target, 50L);
		invoker.invoke(context);
		long expired = System.currentTimeMillis() + 50;
		while (System.currentTimeMillis() < expired) {
			Thread.sleep(10);
		}
		invoker.invoke(context);
		verify(target, times(2)).invoke(context);
	}

	@Test
	void targetInvokedWithDifferentApiVersion() {
		OperationInvoker target = mock(OperationInvoker.class);
		Object expectedV2 = new Object();
		Object expectedV3 = new Object();
		InvocationContext contextV2 = new InvocationContext(ApiVersion.V2, mock(SecurityContext.class),
				Collections.emptyMap());
		InvocationContext contextV3 = new InvocationContext(ApiVersion.V3, mock(SecurityContext.class),
				Collections.emptyMap());
		given(target.invoke(contextV2)).willReturn(expectedV2);
		given(target.invoke(contextV3)).willReturn(expectedV3);
		CachingOperationInvoker invoker = new CachingOperationInvoker(target, CACHE_TTL);
		Object response = invoker.invoke(contextV2);
		assertThat(response).isSameAs(expectedV2);
		verify(target, times(1)).invoke(contextV2);
		Object cachedResponse = invoker.invoke(contextV3);
		assertThat(cachedResponse).isNotSameAs(response);
		verify(target, times(1)).invoke(contextV3);
	}

	private static class MonoOperationInvoker implements OperationInvoker {

		static AtomicInteger invocations = new AtomicInteger();

		@Override
		public Mono<String> invoke(InvocationContext context) throws MissingParametersException {
			return Mono.fromCallable(() -> {
				invocations.incrementAndGet();
				return "test";
			});
		}

	}

	private static class FluxOperationInvoker implements OperationInvoker {

		static AtomicInteger invocations = new AtomicInteger();

		@Override
		public Flux<String> invoke(InvocationContext context) throws MissingParametersException {
			return Flux.just("spring", "boot").hide().doFirst(invocations::incrementAndGet);
		}

	}

}<|MERGE_RESOLUTION|>--- conflicted
+++ resolved
@@ -73,13 +73,8 @@
 	}
 
 	@Test
-<<<<<<< HEAD
 	void cacheInTtlWithMonoResponse() {
-		MonoOperationInvoker.invocations = 0;
-=======
-	public void cacheInTtlWithMonoResponse() {
 		MonoOperationInvoker.invocations = new AtomicInteger();
->>>>>>> 6aeff91f
 		MonoOperationInvoker target = new MonoOperationInvoker();
 		InvocationContext context = new InvocationContext(mock(SecurityContext.class), Collections.emptyMap());
 		CachingOperationInvoker invoker = new CachingOperationInvoker(target, CACHE_TTL);
@@ -90,13 +85,8 @@
 	}
 
 	@Test
-<<<<<<< HEAD
 	void cacheInTtlWithFluxResponse() {
-		FluxOperationInvoker.invocations = 0;
-=======
-	public void cacheInTtlWithFluxResponse() {
 		FluxOperationInvoker.invocations = new AtomicInteger();
->>>>>>> 6aeff91f
 		FluxOperationInvoker target = new FluxOperationInvoker();
 		InvocationContext context = new InvocationContext(mock(SecurityContext.class), Collections.emptyMap());
 		CachingOperationInvoker invoker = new CachingOperationInvoker(target, CACHE_TTL);
