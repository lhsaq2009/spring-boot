/*
 * Copyright 2012-2020 the original author or authors.
 *
 * Licensed under the Apache License, Version 2.0 (the "License");
 * you may not use this file except in compliance with the License.
 * You may obtain a copy of the License at
 *
 *      https://www.apache.org/licenses/LICENSE-2.0
 *
 * Unless required by applicable law or agreed to in writing, software
 * distributed under the License is distributed on an "AS IS" BASIS,
 * WITHOUT WARRANTIES OR CONDITIONS OF ANY KIND, either express or implied.
 * See the License for the specific language governing permissions and
 * limitations under the License.
 */

package org.springframework.boot.jdbc;

import java.sql.Connection;
import java.sql.DatabaseMetaData;
import java.sql.SQLException;
import java.util.Locale;
import java.util.function.Predicate;
import java.util.stream.Stream;

import javax.sql.DataSource;

import org.springframework.dao.DataAccessException;
import org.springframework.jdbc.core.ConnectionCallback;
import org.springframework.jdbc.core.JdbcTemplate;
import org.springframework.jdbc.datasource.embedded.EmbeddedDatabaseType;
import org.springframework.util.Assert;
import org.springframework.util.ClassUtils;

/**
 * Connection details for {@link EmbeddedDatabaseType embedded databases}.
 *
 * @author Phillip Webb
 * @author Dave Syer
 * @author Stephane Nicoll
 * @author Nidhi Desai
 * @since 1.0.0
 * @see #get(ClassLoader)
 */
public enum EmbeddedDatabaseConnection {

	/**
	 * No Connection.
	 */
	NONE(null, null, null, (url) -> false),

	/**
	 * H2 Database Connection.
	 */
	H2(EmbeddedDatabaseType.H2, DatabaseDriver.H2.getDriverClassName(),
			"jdbc:h2:mem:%s;DB_CLOSE_DELAY=-1;DB_CLOSE_ON_EXIT=FALSE", (url) -> url.contains(":h2:mem")),

	/**
	 * Derby Database Connection.
	 */
	DERBY(EmbeddedDatabaseType.DERBY, DatabaseDriver.DERBY.getDriverClassName(), "jdbc:derby:memory:%s;create=true",
			(url) -> true),

	/**
	 * HSQL Database Connection.
	 * @deprecated since 2.4.0 in favor of {@link EmbeddedDatabaseConnection#HSQLDB}.
	 */
	@Deprecated
	HSQL(EmbeddedDatabaseType.HSQL, DatabaseDriver.HSQLDB.getDriverClassName(), "org.hsqldb.jdbcDriver",
<<<<<<< HEAD
			"jdbc:hsqldb:mem:%s", (url) -> url.contains(":hsqldb:mem:")),

	/**
	 * HSQL Database Connection.
	 */
	HSQLDB(EmbeddedDatabaseType.HSQL, DatabaseDriver.HSQLDB.getDriverClassName(), "org.hsqldb.jdbcDriver",
=======
>>>>>>> c4a5a347
			"jdbc:hsqldb:mem:%s", (url) -> url.contains(":hsqldb:mem:"));

	private final EmbeddedDatabaseType type;

	private final String driverClass;

	private final String alternativeDriverClass;

	private final String url;

	private final Predicate<String> embeddedUrl;

	EmbeddedDatabaseConnection(EmbeddedDatabaseType type, String driverClass, String url,
			Predicate<String> embeddedUrl) {
		this(type, driverClass, null, url, embeddedUrl);
	}

	EmbeddedDatabaseConnection(EmbeddedDatabaseType type, String driverClass, String fallbackDriverClass, String url,
			Predicate<String> embeddedUrl) {
		this.type = type;
		this.driverClass = driverClass;
		this.alternativeDriverClass = fallbackDriverClass;
		this.url = url;
		this.embeddedUrl = embeddedUrl;
	}

	/**
	 * Returns the driver class name.
	 * @return the driver class name
	 */
	public String getDriverClassName() {
		return this.driverClass;
	}

	/**
	 * Returns the {@link EmbeddedDatabaseType} for the connection.
	 * @return the database type
	 */
	public EmbeddedDatabaseType getType() {
		return this.type;
	}

	/**
	 * Returns the URL for the connection using the specified {@code databaseName}.
	 * @param databaseName the name of the database
	 * @return the connection URL
	 */
	public String getUrl(String databaseName) {
		Assert.hasText(databaseName, "DatabaseName must not be empty");
		return (this.url != null) ? String.format(this.url, databaseName) : null;
	}

	boolean isEmbeddedUrl(String url) {
		return this.embeddedUrl.test(url);
	}

	boolean isDriverCompatible(String driverClass) {
		return (driverClass != null
				&& (driverClass.equals(this.driverClass) || driverClass.equals(this.alternativeDriverClass)));
	}

	/**
	 * Convenience method to determine if a given driver class name represents an embedded
	 * database type.
	 * @param driverClass the driver class
	 * @return true if the driver class is one of the embedded types
	 * @deprecated since 2.3.5 in favor of {@link #isEmbedded(String, String)}
	 */
	@Deprecated
	public static boolean isEmbedded(String driverClass) {
		return isEmbedded(driverClass, null);
	}

	/**
	 * Convenience method to determine if a given driver class name and url represent an
	 * embedded database type.
	 * @param driverClass the driver class
	 * @param url the jdbc url (can be {@code null)}
	 * @return true if the driver class and url refer to an embedded database
	 */
	public static boolean isEmbedded(String driverClass, String url) {
		if (driverClass == null) {
			return false;
		}
		EmbeddedDatabaseConnection connection = getEmbeddedDatabaseConnection(driverClass);
		if (connection == NONE) {
			return false;
		}
		return (url == null || connection.isEmbeddedUrl(url));
	}

	private static EmbeddedDatabaseConnection getEmbeddedDatabaseConnection(String driverClass) {
<<<<<<< HEAD
		return Stream.of(H2, HSQLDB, DERBY).filter((connection) -> connection.isDriverCompatible(driverClass))
				.findFirst().orElse(NONE);
=======
		return Stream.of(H2, HSQL, DERBY).filter((connection) -> connection.isDriverCompatible(driverClass)).findFirst()
				.orElse(NONE);
>>>>>>> c4a5a347
	}

	/**
	 * Convenience method to determine if a given data source represents an embedded
	 * database type.
	 * @param dataSource the data source to interrogate
	 * @return true if the data source is one of the embedded types
	 */
	public static boolean isEmbedded(DataSource dataSource) {
		try {
			return new JdbcTemplate(dataSource).execute(new IsEmbedded());
		}
		catch (DataAccessException ex) {
			// Could not connect, which means it's not embedded
			return false;
		}
	}

	/**
	 * Returns the most suitable {@link EmbeddedDatabaseConnection} for the given class
	 * loader.
	 * @param classLoader the class loader used to check for classes
	 * @return an {@link EmbeddedDatabaseConnection} or {@link #NONE}.
	 */
	public static EmbeddedDatabaseConnection get(ClassLoader classLoader) {
		for (EmbeddedDatabaseConnection candidate : EmbeddedDatabaseConnection.values()) {
			if (candidate != NONE && ClassUtils.isPresent(candidate.getDriverClassName(), classLoader)) {
				return candidate;
			}
		}
		return NONE;
	}

	/**
	 * {@link ConnectionCallback} to determine if a connection is embedded.
	 */
	private static class IsEmbedded implements ConnectionCallback<Boolean> {

		@Override
		public Boolean doInConnection(Connection connection) throws SQLException, DataAccessException {
			DatabaseMetaData metaData = connection.getMetaData();
			String productName = metaData.getDatabaseProductName();
			if (productName == null) {
				return false;
			}
			productName = productName.toUpperCase(Locale.ENGLISH);
			EmbeddedDatabaseConnection[] candidates = EmbeddedDatabaseConnection.values();
			for (EmbeddedDatabaseConnection candidate : candidates) {
				if (candidate != NONE && productName.contains(candidate.name())) {
<<<<<<< HEAD
					return candidate.isEmbeddedUrl(metaData.getURL());
=======
					String url = metaData.getURL();
					return (url == null || candidate.isEmbeddedUrl(url));
>>>>>>> c4a5a347
				}
			}
			return false;
		}

	}

}<|MERGE_RESOLUTION|>--- conflicted
+++ resolved
@@ -67,15 +67,12 @@
 	 */
 	@Deprecated
 	HSQL(EmbeddedDatabaseType.HSQL, DatabaseDriver.HSQLDB.getDriverClassName(), "org.hsqldb.jdbcDriver",
-<<<<<<< HEAD
 			"jdbc:hsqldb:mem:%s", (url) -> url.contains(":hsqldb:mem:")),
 
 	/**
 	 * HSQL Database Connection.
 	 */
 	HSQLDB(EmbeddedDatabaseType.HSQL, DatabaseDriver.HSQLDB.getDriverClassName(), "org.hsqldb.jdbcDriver",
-=======
->>>>>>> c4a5a347
 			"jdbc:hsqldb:mem:%s", (url) -> url.contains(":hsqldb:mem:"));
 
 	private final EmbeddedDatabaseType type;
@@ -168,13 +165,8 @@
 	}
 
 	private static EmbeddedDatabaseConnection getEmbeddedDatabaseConnection(String driverClass) {
-<<<<<<< HEAD
 		return Stream.of(H2, HSQLDB, DERBY).filter((connection) -> connection.isDriverCompatible(driverClass))
 				.findFirst().orElse(NONE);
-=======
-		return Stream.of(H2, HSQL, DERBY).filter((connection) -> connection.isDriverCompatible(driverClass)).findFirst()
-				.orElse(NONE);
->>>>>>> c4a5a347
 	}
 
 	/**
@@ -224,12 +216,8 @@
 			EmbeddedDatabaseConnection[] candidates = EmbeddedDatabaseConnection.values();
 			for (EmbeddedDatabaseConnection candidate : candidates) {
 				if (candidate != NONE && productName.contains(candidate.name())) {
-<<<<<<< HEAD
-					return candidate.isEmbeddedUrl(metaData.getURL());
-=======
 					String url = metaData.getURL();
 					return (url == null || candidate.isEmbeddedUrl(url));
->>>>>>> c4a5a347
 				}
 			}
 			return false;
