--- conflicted
+++ resolved
@@ -154,15 +154,13 @@
 	@Test
 	public void testCustomizeHeaderSize() {
 		bind("server.max-http-header-size", "1MB");
-		assertThat(this.properties.getMaxHttpHeaderSize())
-				.isEqualTo(DataSize.ofMegabytes(1));
+		assertThat(this.properties.getMaxHttpHeaderSize()).isEqualTo(DataSize.ofMegabytes(1));
 	}
 
 	@Test
 	public void testCustomizeHeaderSizeUseBytesByDefault() {
 		bind("server.max-http-header-size", "1024");
-		assertThat(this.properties.getMaxHttpHeaderSize())
-				.isEqualTo(DataSize.ofKilobytes(1));
+		assertThat(this.properties.getMaxHttpHeaderSize()).isEqualTo(DataSize.ofKilobytes(1));
 	}
 
 	@Test
@@ -217,12 +215,8 @@
 
 	@Test
 	public void tomcatMaxHttpPostSizeMatchesConnectorDefault() throws Exception {
-<<<<<<< HEAD
 		assertThat(this.properties.getTomcat().getMaxHttpPostSize().toBytes())
 				.isEqualTo(getDefaultConnector().getMaxPostSize());
-=======
-		assertThat(this.properties.getTomcat().getMaxHttpPostSize()).isEqualTo(getDefaultConnector().getMaxPostSize());
->>>>>>> c6c139d9
 	}
 
 	@Test
@@ -264,44 +258,20 @@
 	@Test
 	public void jettyMaxHttpPostSizeMatchesDefault() throws Exception {
 		JettyServletWebServerFactory jettyFactory = new JettyServletWebServerFactory(0);
-<<<<<<< HEAD
-		JettyWebServer jetty = (JettyWebServer) jettyFactory.getWebServer(
-				(ServletContextInitializer) (servletContext) -> servletContext
+		JettyWebServer jetty = (JettyWebServer) jettyFactory
+				.getWebServer((ServletContextInitializer) (servletContext) -> servletContext
 						.addServlet("formPost", new HttpServlet() {
 
 							@Override
-							protected void doPost(HttpServletRequest req,
-									HttpServletResponse resp)
+							protected void doPost(HttpServletRequest req, HttpServletResponse resp)
 									throws ServletException, IOException {
 								req.getParameterMap();
 							}
 
 						}).addMapping("/form"));
 		jetty.start();
-		org.eclipse.jetty.server.Connector connector = jetty.getServer()
-				.getConnectors()[0];
+		org.eclipse.jetty.server.Connector connector = jetty.getServer().getConnectors()[0];
 		final AtomicReference<Throwable> failure = new AtomicReference<>();
-=======
-		JettyWebServer jetty = (JettyWebServer) jettyFactory.getWebServer(new ServletContextInitializer() {
-
-			@Override
-			public void onStartup(ServletContext servletContext) throws ServletException {
-				servletContext.addServlet("formPost", new HttpServlet() {
-
-					@Override
-					protected void doPost(HttpServletRequest req, HttpServletResponse resp)
-							throws ServletException, IOException {
-						req.getParameterMap();
-					}
-
-				}).addMapping("/form");
-			}
-
-		});
-		jetty.start();
-		org.eclipse.jetty.server.Connector connector = jetty.getServer().getConnectors()[0];
-		final AtomicReference<Throwable> failure = new AtomicReference<Throwable>();
->>>>>>> c6c139d9
 		connector.addBean(new HttpChannel.Listener() {
 
 			@Override
@@ -333,27 +303,12 @@
 				data.append("a");
 			}
 			body.add("data", data.toString());
-<<<<<<< HEAD
-			HttpEntity<MultiValueMap<String, Object>> entity = new HttpEntity<>(body,
-					headers);
-			template.postForEntity(
-					URI.create("http://localhost:" + jetty.getPort() + "/form"), entity,
-					Void.class);
-			assertThat(failure.get()).isNotNull();
-			String message = failure.get().getCause().getMessage();
-			int defaultMaxPostSize = Integer
-					.valueOf(message.substring(message.lastIndexOf(' ')).trim());
-			assertThat(this.properties.getJetty().getMaxHttpPostSize().toBytes())
-					.isEqualTo(defaultMaxPostSize);
-=======
-			HttpEntity<MultiValueMap<String, Object>> entity = new HttpEntity<MultiValueMap<String, Object>>(body,
-					headers);
+			HttpEntity<MultiValueMap<String, Object>> entity = new HttpEntity<>(body, headers);
 			template.postForEntity(URI.create("http://localhost:" + jetty.getPort() + "/form"), entity, Void.class);
 			assertThat(failure.get()).isNotNull();
 			String message = failure.get().getCause().getMessage();
 			int defaultMaxPostSize = Integer.valueOf(message.substring(message.lastIndexOf(' ')).trim());
-			assertThat(this.properties.getJetty().getMaxHttpPostSize()).isEqualTo(defaultMaxPostSize);
->>>>>>> c6c139d9
+			assertThat(this.properties.getJetty().getMaxHttpPostSize().toBytes()).isEqualTo(defaultMaxPostSize);
 		}
 		finally {
 			jetty.stop();
