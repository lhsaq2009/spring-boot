/*
 * Copyright 2012-2019 the original author or authors.
 *
 * Licensed under the Apache License, Version 2.0 (the "License");
 * you may not use this file except in compliance with the License.
 * You may obtain a copy of the License at
 *
 *      https://www.apache.org/licenses/LICENSE-2.0
 *
 * Unless required by applicable law or agreed to in writing, software
 * distributed under the License is distributed on an "AS IS" BASIS,
 * WITHOUT WARRANTIES OR CONDITIONS OF ANY KIND, either express or implied.
 * See the License for the specific language governing permissions and
 * limitations under the License.
 */

package org.springframework.boot.autoconfigure.flyway;

import java.util.Arrays;
import java.util.HashMap;
import java.util.Map;
import java.util.UUID;

import javax.sql.DataSource;

import org.flywaydb.core.Flyway;
import org.flywaydb.core.api.Location;
import org.flywaydb.core.api.MigrationVersion;
import org.flywaydb.core.api.callback.Callback;
import org.flywaydb.core.api.callback.Context;
import org.flywaydb.core.api.callback.Event;
import org.flywaydb.core.api.migration.JavaMigration;
import org.flywaydb.core.internal.license.FlywayProUpgradeRequiredException;
import org.hibernate.engine.transaction.jta.platform.internal.NoJtaPlatform;
import org.junit.jupiter.api.Test;
import org.mockito.InOrder;

import org.springframework.beans.factory.BeanCreationException;
import org.springframework.boot.autoconfigure.AutoConfigurations;
import org.springframework.boot.autoconfigure.jdbc.EmbeddedDataSourceConfiguration;
import org.springframework.boot.jdbc.DataSourceBuilder;
import org.springframework.boot.jdbc.SchemaManagement;
import org.springframework.boot.orm.jpa.EntityManagerFactoryBuilder;
import org.springframework.boot.test.context.runner.ApplicationContextRunner;
import org.springframework.context.annotation.Bean;
import org.springframework.context.annotation.Configuration;
import org.springframework.context.annotation.Primary;
import org.springframework.core.Ordered;
import org.springframework.core.annotation.Order;
import org.springframework.core.io.DefaultResourceLoader;
import org.springframework.core.io.ResourceLoader;
import org.springframework.jdbc.core.JdbcOperations;
import org.springframework.jdbc.core.JdbcTemplate;
import org.springframework.jdbc.core.namedparam.NamedParameterJdbcOperations;
import org.springframework.jdbc.core.namedparam.NamedParameterJdbcTemplate;
import org.springframework.orm.jpa.LocalContainerEntityManagerFactoryBean;
import org.springframework.orm.jpa.vendor.HibernateJpaVendorAdapter;
import org.springframework.stereotype.Component;

import static org.assertj.core.api.Assertions.assertThat;
import static org.mockito.ArgumentMatchers.any;
import static org.mockito.BDDMockito.given;
import static org.mockito.Mockito.inOrder;
import static org.mockito.Mockito.mock;

/**
 * Tests for {@link FlywayAutoConfiguration}.
 *
 * @author Dave Syer
 * @author Phillip Webb
 * @author Andy Wilkinson
 * @author Vedran Pavic
 * @author Eddú Meléndez
 * @author Stephane Nicoll
 * @author Dominic Gunn
 * @author András Deák
 */
class FlywayAutoConfigurationTests {

	private ApplicationContextRunner contextRunner = new ApplicationContextRunner()
			.withConfiguration(AutoConfigurations.of(FlywayAutoConfiguration.class))
			.withPropertyValues("spring.datasource.generate-unique-name=true");

	@Test
	void backsOffWithNoDataSourceBeanAndNoFlywayUrl() {
		this.contextRunner.run((context) -> assertThat(context).doesNotHaveBean(Flyway.class));
	}

	@Test
	void createsDataSourceWithNoDataSourceBeanAndFlywayUrl() {
		this.contextRunner.withPropertyValues("spring.flyway.url:jdbc:hsqldb:mem:" + UUID.randomUUID())
				.run((context) -> {
					assertThat(context).hasSingleBean(Flyway.class);
					assertThat(context.getBean(Flyway.class).getConfiguration().getDataSource()).isNotNull();
				});
	}

	@Test
	void createDataSourceWithUrl() {
		this.contextRunner.withUserConfiguration(EmbeddedDataSourceConfiguration.class)
				.withPropertyValues("spring.flyway.url:jdbc:hsqldb:mem:flywaytest").run((context) -> {
					assertThat(context).hasSingleBean(Flyway.class);
					assertThat(context.getBean(Flyway.class).getConfiguration().getDataSource()).isNotNull();
				});
	}

	@Test
	void createDataSourceWithUser() {
		this.contextRunner.withUserConfiguration(EmbeddedDataSourceConfiguration.class)
				.withPropertyValues("spring.datasource.url:jdbc:hsqldb:mem:" + UUID.randomUUID(),
						"spring.flyway.user:sa")
				.run((context) -> {
					assertThat(context).hasSingleBean(Flyway.class);
					assertThat(context.getBean(Flyway.class).getConfiguration().getDataSource()).isNotNull();
				});
	}

	@Test
	void createDataSourceFallbackToEmbeddedProperties() {
		this.contextRunner.withUserConfiguration(EmbeddedDataSourceConfiguration.class)
				.withPropertyValues("spring.flyway.url:jdbc:hsqldb:mem:flywaytest").run((context) -> {
					assertThat(context).hasSingleBean(Flyway.class);
					DataSource dataSource = context.getBean(Flyway.class).getConfiguration().getDataSource();
					assertThat(dataSource).isNotNull();
					assertThat(dataSource).hasFieldOrPropertyWithValue("user", "sa");
					assertThat(dataSource).hasFieldOrPropertyWithValue("password", "");
				});
	}

	@Test
	void createDataSourceWithUserAndFallbackToEmbeddedProperties() {
		this.contextRunner.withUserConfiguration(EmbeddedDataSourceConfiguration.class)
				.withPropertyValues("spring.flyway.user:sa").run((context) -> {
					assertThat(context).hasSingleBean(Flyway.class);
					DataSource dataSource = context.getBean(Flyway.class).getConfiguration().getDataSource();
					assertThat(dataSource).isNotNull();
					assertThat(dataSource).extracting("url").asString().startsWith("jdbc:h2:mem:");
				});
	}

	@Test
	void flywayDataSource() {
		this.contextRunner
				.withUserConfiguration(FlywayDataSourceConfiguration.class, EmbeddedDataSourceConfiguration.class)
				.run((context) -> {
					assertThat(context).hasSingleBean(Flyway.class);
					assertThat(context.getBean(Flyway.class).getConfiguration().getDataSource())
							.isEqualTo(context.getBean("flywayDataSource"));
				});
	}

	@Test
	void flywayDataSourceWithoutDataSourceAutoConfiguration() {
		this.contextRunner.withUserConfiguration(FlywayDataSourceConfiguration.class).run((context) -> {
			assertThat(context).hasSingleBean(Flyway.class);
			assertThat(context.getBean(Flyway.class).getConfiguration().getDataSource())
					.isEqualTo(context.getBean("flywayDataSource"));
		});
	}

	@Test
	void schemaManagementProviderDetectsDataSource() {
		this.contextRunner
				.withUserConfiguration(FlywayDataSourceConfiguration.class, EmbeddedDataSourceConfiguration.class)
				.run((context) -> {
					FlywaySchemaManagementProvider schemaManagementProvider = context
							.getBean(FlywaySchemaManagementProvider.class);
					assertThat(schemaManagementProvider.getSchemaManagement(context.getBean(DataSource.class)))
							.isEqualTo(SchemaManagement.UNMANAGED);
					assertThat(schemaManagementProvider
							.getSchemaManagement(context.getBean("flywayDataSource", DataSource.class)))
									.isEqualTo(SchemaManagement.MANAGED);
				});
	}

	@Test
	void defaultFlyway() {
		this.contextRunner.withUserConfiguration(EmbeddedDataSourceConfiguration.class).run((context) -> {
			assertThat(context).hasSingleBean(Flyway.class);
			Flyway flyway = context.getBean(Flyway.class);
			assertThat(flyway.getConfiguration().getLocations())
					.containsExactly(new Location("classpath:db/migration"));
		});
	}

	@Test
	void overrideLocations() {
		this.contextRunner.withUserConfiguration(EmbeddedDataSourceConfiguration.class)
				.withPropertyValues("spring.flyway.locations:classpath:db/changelog,classpath:db/migration")
				.run((context) -> {
					assertThat(context).hasSingleBean(Flyway.class);
					Flyway flyway = context.getBean(Flyway.class);
					assertThat(flyway.getConfiguration().getLocations()).containsExactly(
							new Location("classpath:db/changelog"), new Location("classpath:db/migration"));
				});
	}

	@Test
	void overrideLocationsList() {
		this.contextRunner.withUserConfiguration(EmbeddedDataSourceConfiguration.class)
				.withPropertyValues("spring.flyway.locations[0]:classpath:db/changelog",
						"spring.flyway.locations[1]:classpath:db/migration")
				.run((context) -> {
					assertThat(context).hasSingleBean(Flyway.class);
					Flyway flyway = context.getBean(Flyway.class);
					assertThat(flyway.getConfiguration().getLocations()).containsExactly(
							new Location("classpath:db/changelog"), new Location("classpath:db/migration"));
				});
	}

	@Test
	void overrideSchemas() {
		this.contextRunner.withUserConfiguration(EmbeddedDataSourceConfiguration.class)
				.withPropertyValues("spring.flyway.schemas:public").run((context) -> {
					assertThat(context).hasSingleBean(Flyway.class);
					Flyway flyway = context.getBean(Flyway.class);
					assertThat(Arrays.asList(flyway.getConfiguration().getSchemas()).toString()).isEqualTo("[public]");
				});
	}

	@Test
	void changeLogDoesNotExist() {
		this.contextRunner.withUserConfiguration(EmbeddedDataSourceConfiguration.class)
				.withPropertyValues("spring.flyway.locations:filesystem:no-such-dir").run((context) -> {
					assertThat(context).hasFailed();
					assertThat(context).getFailure().isInstanceOf(BeanCreationException.class);
				});
	}

	@Test
	void checkLocationsAllMissing() {
		this.contextRunner.withUserConfiguration(EmbeddedDataSourceConfiguration.class)
				.withPropertyValues("spring.flyway.locations:classpath:db/missing1,classpath:db/migration2")
				.run((context) -> {
					assertThat(context).hasFailed();
					assertThat(context).getFailure().isInstanceOf(BeanCreationException.class);
					assertThat(context).getFailure().hasMessageContaining("Cannot find migration scripts in");
				});
	}

	@Test
	void checkLocationsAllExist() {
		this.contextRunner.withUserConfiguration(EmbeddedDataSourceConfiguration.class)
				.withPropertyValues("spring.flyway.locations:classpath:db/changelog,classpath:db/migration")
				.run((context) -> assertThat(context).hasNotFailed());
	}

	@Test
	void checkLocationsAllExistWithImplicitClasspathPrefix() {
		this.contextRunner.withUserConfiguration(EmbeddedDataSourceConfiguration.class)
				.withPropertyValues("spring.flyway.locations:db/changelog,db/migration")
				.run((context) -> assertThat(context).hasNotFailed());
	}

	@Test
	void checkLocationsAllExistWithFilesystemPrefix() {
		this.contextRunner.withUserConfiguration(EmbeddedDataSourceConfiguration.class)
				.withPropertyValues("spring.flyway.locations:filesystem:src/test/resources/db/migration")
				.run((context) -> assertThat(context).hasNotFailed());
	}

	@Test
	void customFlywayMigrationStrategy() {
		this.contextRunner
				.withUserConfiguration(EmbeddedDataSourceConfiguration.class, MockFlywayMigrationStrategy.class)
				.run((context) -> {
					assertThat(context).hasSingleBean(Flyway.class);
					context.getBean(MockFlywayMigrationStrategy.class).assertCalled();
				});
	}

	@Test
	void flywayJavaMigrations() {
		this.contextRunner
				.withUserConfiguration(EmbeddedDataSourceConfiguration.class, FlywayJavaMigrationsConfiguration.class)
				.run((context) -> {
					Flyway flyway = context.getBean(Flyway.class);
					assertThat(flyway.getConfiguration().getJavaMigrations().length).isEqualTo(2);
				});
	}

	@Test
	void customFlywayMigrationInitializer() {
		this.contextRunner
				.withUserConfiguration(EmbeddedDataSourceConfiguration.class, CustomFlywayMigrationInitializer.class)
				.run((context) -> {
					assertThat(context).hasSingleBean(Flyway.class);
					FlywayMigrationInitializer initializer = context.getBean(FlywayMigrationInitializer.class);
					assertThat(initializer.getOrder()).isEqualTo(Ordered.HIGHEST_PRECEDENCE);
				});
	}

	@Test
<<<<<<< HEAD
	void customFlywayWithJpa() {
=======
	public void customFlywayMigrationInitializerWithJpa() {
		this.contextRunner
				.withUserConfiguration(EmbeddedDataSourceConfiguration.class,
						CustomFlywayMigrationInitializerWithJpaConfiguration.class)
				.run((context) -> assertThat(context).hasNotFailed());
	}

	@Test
	public void customFlywayMigrationInitializerWithJdbc() {
		this.contextRunner
				.withUserConfiguration(EmbeddedDataSourceConfiguration.class,
						CustomFlywayMigrationInitializerWithJdbcConfiguration.class)
				.run((context) -> assertThat(context).hasNotFailed());
	}

	@Test
	public void customFlywayWithJpa() {
>>>>>>> 52311ffe
		this.contextRunner
				.withUserConfiguration(EmbeddedDataSourceConfiguration.class, CustomFlywayWithJpaConfiguration.class)
				.run((context) -> assertThat(context).hasNotFailed());
	}

	@Test
	void customFlywayWithJdbc() {
		this.contextRunner
				.withUserConfiguration(EmbeddedDataSourceConfiguration.class, CustomFlywayWithJdbcConfiguration.class)
				.run((context) -> assertThat(context).hasNotFailed());
	}

	@Test
	void overrideBaselineVersionString() {
		this.contextRunner.withUserConfiguration(EmbeddedDataSourceConfiguration.class)
				.withPropertyValues("spring.flyway.baseline-version=0").run((context) -> {
					assertThat(context).hasSingleBean(Flyway.class);
					Flyway flyway = context.getBean(Flyway.class);
					assertThat(flyway.getConfiguration().getBaselineVersion())
							.isEqualTo(MigrationVersion.fromVersion("0"));
				});
	}

	@Test
	void overrideBaselineVersionNumber() {
		this.contextRunner.withUserConfiguration(EmbeddedDataSourceConfiguration.class)
				.withPropertyValues("spring.flyway.baseline-version=1").run((context) -> {
					assertThat(context).hasSingleBean(Flyway.class);
					Flyway flyway = context.getBean(Flyway.class);
					assertThat(flyway.getConfiguration().getBaselineVersion())
							.isEqualTo(MigrationVersion.fromVersion("1"));
				});
	}

	@Test
	void useVendorDirectory() {
		this.contextRunner.withUserConfiguration(EmbeddedDataSourceConfiguration.class)
				.withPropertyValues("spring.flyway.locations=classpath:db/vendors/{vendor},classpath:db/changelog")
				.run((context) -> {
					assertThat(context).hasSingleBean(Flyway.class);
					Flyway flyway = context.getBean(Flyway.class);
					assertThat(flyway.getConfiguration().getLocations()).containsExactlyInAnyOrder(
							new Location("classpath:db/vendors/h2"), new Location("classpath:db/changelog"));
				});
	}

	@Test
	void useOneLocationWithVendorDirectory() {
		this.contextRunner.withUserConfiguration(EmbeddedDataSourceConfiguration.class)
				.withPropertyValues("spring.flyway.locations=classpath:db/vendors/{vendor}").run((context) -> {
					assertThat(context).hasSingleBean(Flyway.class);
					Flyway flyway = context.getBean(Flyway.class);
					assertThat(flyway.getConfiguration().getLocations())
							.containsExactly(new Location("classpath:db/vendors/h2"));
				});
	}

	@Test
	void callbacksAreConfiguredAndOrdered() {
		this.contextRunner.withUserConfiguration(EmbeddedDataSourceConfiguration.class, CallbackConfiguration.class)
				.run((context) -> {
					assertThat(context).hasSingleBean(Flyway.class);
					Flyway flyway = context.getBean(Flyway.class);
					Callback callbackOne = context.getBean("callbackOne", Callback.class);
					Callback callbackTwo = context.getBean("callbackTwo", Callback.class);
					assertThat(flyway.getConfiguration().getCallbacks()).hasSize(2);
					assertThat(flyway.getConfiguration().getCallbacks()).containsExactly(callbackTwo, callbackOne);
					InOrder orderedCallbacks = inOrder(callbackOne, callbackTwo);
					orderedCallbacks.verify(callbackTwo).handle(any(Event.class), any(Context.class));
					orderedCallbacks.verify(callbackOne).handle(any(Event.class), any(Context.class));
				});
	}

	@Test
	void configurationCustomizersAreConfiguredAndOrdered() {
		this.contextRunner.withUserConfiguration(EmbeddedDataSourceConfiguration.class,
				ConfigurationCustomizerConfiguration.class).run((context) -> {
					assertThat(context).hasSingleBean(Flyway.class);
					Flyway flyway = context.getBean(Flyway.class);
					assertThat(flyway.getConfiguration().getConnectRetries()).isEqualTo(5);
					assertThat(flyway.getConfiguration().isIgnoreMissingMigrations()).isTrue();
					assertThat(flyway.getConfiguration().isIgnorePendingMigrations()).isTrue();
				});
	}

	@Test
	void batchIsCorrectlyMapped() {
		this.contextRunner.withUserConfiguration(EmbeddedDataSourceConfiguration.class)
				.withPropertyValues("spring.flyway.batch=true").run((context) -> {
					assertThat(context).hasFailed();
					Throwable failure = context.getStartupFailure();
					assertThat(failure).hasRootCauseInstanceOf(FlywayProUpgradeRequiredException.class);
					assertThat(failure).hasMessageContaining(" batch ");
				});
	}

	@Test
	void dryRunOutputIsCorrectlyMapped() {
		this.contextRunner.withUserConfiguration(EmbeddedDataSourceConfiguration.class)
				.withPropertyValues("spring.flyway.dryRunOutput=dryrun.sql").run((context) -> {
					assertThat(context).hasFailed();
					Throwable failure = context.getStartupFailure();
					assertThat(failure).hasRootCauseInstanceOf(FlywayProUpgradeRequiredException.class);
					assertThat(failure).hasMessageContaining(" dryRunOutput ");
				});
	}

	@Test
	void errorOverridesIsCorrectlyMapped() {
		this.contextRunner.withUserConfiguration(EmbeddedDataSourceConfiguration.class)
				.withPropertyValues("spring.flyway.errorOverrides=D12345").run((context) -> {
					assertThat(context).hasFailed();
					Throwable failure = context.getStartupFailure();
					assertThat(failure).hasRootCauseInstanceOf(FlywayProUpgradeRequiredException.class);
					assertThat(failure).hasMessageContaining(" errorOverrides ");
				});
	}

	@Test
	void licenseKeyIsCorrectlyMapped() {
		this.contextRunner.withUserConfiguration(EmbeddedDataSourceConfiguration.class)
				.withPropertyValues("spring.flyway.license-key=<<secret>>").run((context) -> {
					assertThat(context).hasFailed();
					Throwable failure = context.getStartupFailure();
					assertThat(failure).hasRootCauseInstanceOf(FlywayProUpgradeRequiredException.class);
					assertThat(failure).hasMessageContaining(" licenseKey ");
				});
	}

	@Test
	void oracleSqlplusIsCorrectlyMapped() {
		this.contextRunner.withUserConfiguration(EmbeddedDataSourceConfiguration.class)
				.withPropertyValues("spring.flyway.oracle-sqlplus=true").run((context) -> {
					assertThat(context).hasFailed();
					Throwable failure = context.getStartupFailure();
					assertThat(failure).hasRootCauseInstanceOf(FlywayProUpgradeRequiredException.class);
					assertThat(failure).hasMessageContaining(" oracle.sqlplus ");
				});
	}

	@Test
	void oracleSqlplusWarnIsCorrectlyMapped() {
		this.contextRunner.withUserConfiguration(EmbeddedDataSourceConfiguration.class)
				.withPropertyValues("spring.flyway.oracle-sqlplus-warn=true").run((context) -> {
					assertThat(context).hasFailed();
					Throwable failure = context.getStartupFailure();
					assertThat(failure).hasRootCauseInstanceOf(FlywayProUpgradeRequiredException.class);
					assertThat(failure).hasMessageContaining(" oracle.sqlplusWarn ");
				});
	}

	@Test
	void streamIsCorrectlyMapped() {
		this.contextRunner.withUserConfiguration(EmbeddedDataSourceConfiguration.class)
				.withPropertyValues("spring.flyway.stream=true").run((context) -> {
					assertThat(context).hasFailed();
					Throwable failure = context.getStartupFailure();
					assertThat(failure).hasRootCauseInstanceOf(FlywayProUpgradeRequiredException.class);
					assertThat(failure).hasMessageContaining(" stream ");
				});
	}

	@Test
	void undoSqlMigrationPrefix() {
		this.contextRunner.withUserConfiguration(EmbeddedDataSourceConfiguration.class)
				.withPropertyValues("spring.flyway.undo-sql-migration-prefix=undo").run((context) -> {
					assertThat(context).hasFailed();
					Throwable failure = context.getStartupFailure();
					assertThat(failure).hasRootCauseInstanceOf(FlywayProUpgradeRequiredException.class);
					assertThat(failure).hasMessageContaining(" undoSqlMigrationPrefix ");
				});
	}

	@Test
	void customFlywayClassLoader() {
		this.contextRunner
				.withUserConfiguration(EmbeddedDataSourceConfiguration.class, ResourceLoaderConfiguration.class)
				.run((context) -> {
					assertThat(context).hasSingleBean(Flyway.class);
					Flyway flyway = context.getBean(Flyway.class);
					assertThat(flyway.getConfiguration().getClassLoader()).isInstanceOf(CustomClassLoader.class);
				});
	}

	@Configuration(proxyBeanMethods = false)
	static class FlywayDataSourceConfiguration {

		@Bean
		@Primary
		DataSource normalDataSource() {
			return DataSourceBuilder.create().url("jdbc:hsqldb:mem:normal").username("sa").build();
		}

		@FlywayDataSource
		@Bean
		DataSource flywayDataSource() {
			return DataSourceBuilder.create().url("jdbc:hsqldb:mem:flywaytest").username("sa").build();
		}

	}

	@Configuration(proxyBeanMethods = false)
	static class FlywayJavaMigrationsConfiguration {

		@Bean
		TestMigration migration1() {
			return new TestMigration("2", "M1");
		}

		@Bean
		TestMigration migration2() {
			return new TestMigration("3", "M2");
		}

	}

	@Configuration(proxyBeanMethods = false)
	static class ResourceLoaderConfiguration {

		@Bean
		@Primary
		ResourceLoader customClassLoader() {
			return new DefaultResourceLoader(new CustomClassLoader(getClass().getClassLoader()));
		}

	}

	@Configuration(proxyBeanMethods = false)
	static class CustomFlywayMigrationInitializer {

		@Bean
		FlywayMigrationInitializer flywayMigrationInitializer(Flyway flyway) {
			FlywayMigrationInitializer initializer = new FlywayMigrationInitializer(flyway);
			initializer.setOrder(Ordered.HIGHEST_PRECEDENCE);
			return initializer;
		}

	}

<<<<<<< HEAD
	@Configuration(proxyBeanMethods = false)
	static class CustomFlywayWithJpaConfiguration {
=======
	@Configuration
	protected static class CustomFlywayMigrationInitializerWithJpaConfiguration {

		@Bean
		public FlywayMigrationInitializer customFlywayMigrationInitializer(Flyway flyway) {
			return new FlywayMigrationInitializer(flyway);
		}

		@Bean
		public LocalContainerEntityManagerFactoryBean entityManagerFactoryBean(DataSource dataSource) {
			Map<String, Object> properties = new HashMap<>();
			properties.put("configured", "manually");
			properties.put("hibernate.transaction.jta.platform", NoJtaPlatform.INSTANCE);
			return new EntityManagerFactoryBuilder(new HibernateJpaVendorAdapter(), properties, null)
					.dataSource(dataSource).build();
		}

	}

	@Configuration
	protected static class CustomFlywayWithJpaConfiguration {
>>>>>>> 52311ffe

		private final DataSource dataSource;

		protected CustomFlywayWithJpaConfiguration(DataSource dataSource) {
			this.dataSource = dataSource;
		}

		@Bean
		Flyway customFlyway() {
			return Flyway.configure().load();
		}

		@Bean
		LocalContainerEntityManagerFactoryBean entityManagerFactoryBean() {
			Map<String, Object> properties = new HashMap<>();
			properties.put("configured", "manually");
			properties.put("hibernate.transaction.jta.platform", NoJtaPlatform.INSTANCE);
			return new EntityManagerFactoryBuilder(new HibernateJpaVendorAdapter(), properties, null)
					.dataSource(this.dataSource).build();
		}

	}

	@Configuration
	static class CustomFlywayWithJdbcConfiguration {

		private final DataSource dataSource;

		protected CustomFlywayWithJdbcConfiguration(DataSource dataSource) {
			this.dataSource = dataSource;
		}

		@Bean
		Flyway customFlyway() {
			return Flyway.configure().load();
		}

		@Bean
		JdbcOperations jdbcOperations() {
			return new JdbcTemplate(this.dataSource);
		}

		@Bean
		NamedParameterJdbcOperations namedParameterJdbcOperations() {
			return new NamedParameterJdbcTemplate(this.dataSource);
		}

	}

	@Configuration
	protected static class CustomFlywayMigrationInitializerWithJdbcConfiguration {

		private final DataSource dataSource;

		protected CustomFlywayMigrationInitializerWithJdbcConfiguration(DataSource dataSource) {
			this.dataSource = dataSource;
		}

		@Bean
		public FlywayMigrationInitializer customFlywayMigrationInitializer(Flyway flyway) {
			return new FlywayMigrationInitializer(flyway);
		}

		@Bean
		public JdbcOperations jdbcOperations() {
			return new JdbcTemplate(this.dataSource);
		}

		@Bean
		public NamedParameterJdbcOperations namedParameterJdbcOperations() {
			return new NamedParameterJdbcTemplate(this.dataSource);
		}

	}

	@Component
	static class MockFlywayMigrationStrategy implements FlywayMigrationStrategy {

		private boolean called = false;

		@Override
		public void migrate(Flyway flyway) {
			this.called = true;
		}

		void assertCalled() {
			assertThat(this.called).isTrue();
		}

	}

	@Configuration(proxyBeanMethods = false)
	static class CallbackConfiguration {

		@Bean
		@Order(1)
		Callback callbackOne() {
			return mockCallback();
		}

		@Bean
		@Order(0)
		Callback callbackTwo() {
			return mockCallback();
		}

		private Callback mockCallback() {
			Callback callback = mock(Callback.class);
			given(callback.supports(any(Event.class), any(Context.class))).willReturn(true);
			return callback;
		}

	}

	@Configuration(proxyBeanMethods = false)
	static class ConfigurationCustomizerConfiguration {

		@Bean
		@Order(1)
		FlywayConfigurationCustomizer customizerOne() {
			return (configuration) -> configuration.connectRetries(5).ignorePendingMigrations(true);
		}

		@Bean
		@Order(0)
		FlywayConfigurationCustomizer customizerTwo() {
			return (configuration) -> configuration.connectRetries(10).ignoreMissingMigrations(true);
		}

	}

	static final class CustomClassLoader extends ClassLoader {

		private CustomClassLoader(ClassLoader parent) {
			super(parent);
		}

	}

	private static final class TestMigration implements JavaMigration {

		private final MigrationVersion version;

		private final String description;

		private TestMigration(String version, String description) {
			this.version = MigrationVersion.fromVersion(version);
			this.description = description;
		}

		@Override
		public MigrationVersion getVersion() {
			return this.version;
		}

		@Override
		public String getDescription() {
			return this.description;
		}

		@Override
		public Integer getChecksum() {
			return 1;
		}

		@Override
		public boolean isUndo() {
			return false;
		}

		@Override
		public boolean canExecuteInTransaction() {
			return true;
		}

		@Override
		public void migrate(org.flywaydb.core.api.migration.Context context) {

		}

	}

}<|MERGE_RESOLUTION|>--- conflicted
+++ resolved
@@ -291,10 +291,21 @@
 	}
 
 	@Test
-<<<<<<< HEAD
 	void customFlywayWithJpa() {
-=======
-	public void customFlywayMigrationInitializerWithJpa() {
+		this.contextRunner
+				.withUserConfiguration(EmbeddedDataSourceConfiguration.class, CustomFlywayWithJpaConfiguration.class)
+				.run((context) -> assertThat(context).hasNotFailed());
+	}
+
+	@Test
+	void customFlywayWithJdbc() {
+		this.contextRunner
+				.withUserConfiguration(EmbeddedDataSourceConfiguration.class, CustomFlywayWithJdbcConfiguration.class)
+				.run((context) -> assertThat(context).hasNotFailed());
+	}
+
+	@Test
+	void customFlywayMigrationInitializerWithJpa() {
 		this.contextRunner
 				.withUserConfiguration(EmbeddedDataSourceConfiguration.class,
 						CustomFlywayMigrationInitializerWithJpaConfiguration.class)
@@ -302,25 +313,10 @@
 	}
 
 	@Test
-	public void customFlywayMigrationInitializerWithJdbc() {
+	void customFlywayMigrationInitializerWithJdbc() {
 		this.contextRunner
 				.withUserConfiguration(EmbeddedDataSourceConfiguration.class,
 						CustomFlywayMigrationInitializerWithJdbcConfiguration.class)
-				.run((context) -> assertThat(context).hasNotFailed());
-	}
-
-	@Test
-	public void customFlywayWithJpa() {
->>>>>>> 52311ffe
-		this.contextRunner
-				.withUserConfiguration(EmbeddedDataSourceConfiguration.class, CustomFlywayWithJpaConfiguration.class)
-				.run((context) -> assertThat(context).hasNotFailed());
-	}
-
-	@Test
-	void customFlywayWithJdbc() {
-		this.contextRunner
-				.withUserConfiguration(EmbeddedDataSourceConfiguration.class, CustomFlywayWithJdbcConfiguration.class)
 				.run((context) -> assertThat(context).hasNotFailed());
 	}
 
@@ -551,20 +547,16 @@
 
 	}
 
-<<<<<<< HEAD
 	@Configuration(proxyBeanMethods = false)
-	static class CustomFlywayWithJpaConfiguration {
-=======
-	@Configuration
-	protected static class CustomFlywayMigrationInitializerWithJpaConfiguration {
-
-		@Bean
-		public FlywayMigrationInitializer customFlywayMigrationInitializer(Flyway flyway) {
+	static class CustomFlywayMigrationInitializerWithJpaConfiguration {
+
+		@Bean
+		FlywayMigrationInitializer customFlywayMigrationInitializer(Flyway flyway) {
 			return new FlywayMigrationInitializer(flyway);
 		}
 
 		@Bean
-		public LocalContainerEntityManagerFactoryBean entityManagerFactoryBean(DataSource dataSource) {
+		LocalContainerEntityManagerFactoryBean entityManagerFactoryBean(DataSource dataSource) {
 			Map<String, Object> properties = new HashMap<>();
 			properties.put("configured", "manually");
 			properties.put("hibernate.transaction.jta.platform", NoJtaPlatform.INSTANCE);
@@ -574,9 +566,8 @@
 
 	}
 
-	@Configuration
-	protected static class CustomFlywayWithJpaConfiguration {
->>>>>>> 52311ffe
+	@Configuration(proxyBeanMethods = false)
+	static class CustomFlywayWithJpaConfiguration {
 
 		private final DataSource dataSource;
 
