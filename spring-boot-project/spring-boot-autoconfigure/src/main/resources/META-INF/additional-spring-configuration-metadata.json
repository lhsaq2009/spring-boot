{
  "properties": [
    {
      "name": "server.compression.enabled",
      "description": "Whether response compression is enabled.",
      "defaultValue": false
    },
    {
      "name": "server.compression.excluded-user-agents",
      "description": "Comma-separated list of user agents for which responses should not be compressed."
    },
    {
      "name": "server.compression.mime-types",
      "description": "Comma-separated list of MIME types that should be compressed.",
      "defaultValue": [
        "text/html",
        "text/xml",
        "text/plain",
        "text/css",
        "text/javascript",
        "application/javascript",
        "application/json",
        "application/xml"
      ]
    },
    {
      "name": "server.compression.min-response-size",
      "description": "Minimum \"Content-Length\" value that is required for compression to be performed.",
      "defaultValue": "2KB"
    },
    {
      "name": "server.connection-timeout",
      "type": "java.time.Duration",
      "deprecation": {
        "reason": "Each server behaves differently. Use server specific properties instead.",
        "level": "error"
      }
    },
    {
      "name": "server.error.include-binding-errors",
      "defaultValue": "never"
    },
    {
      "name": "server.error.include-message",
      "defaultValue": "never"
    },
    {
      "name": "server.error.include-stacktrace",
      "defaultValue": "never"
    },
    {
      "name": "server.http2.enabled",
      "description": "Whether to enable HTTP/2 support, if the current environment supports it.",
      "defaultValue": false
    },
    {
      "name": "server.jetty.accesslog.date-format",
      "deprecation": {
        "replacement": "server.jetty.accesslog.custom-format",
        "level": "error"
      }
    },
    {
      "name": "server.jetty.accesslog.extended-format",
      "deprecation": {
        "replacement": "server.jetty.accesslog.format",
        "level": "error"
      }
    },
    {
      "name": "server.jetty.accesslog.format",
      "defaultValue": "ncsa"
    },
    {
      "name": "server.jetty.accesslog.locale",
      "deprecation": {
        "replacement": "server.jetty.accesslog.custom-format",
        "level": "error"
      }
    },
    {
      "name": "server.jetty.accesslog.log-cookies",
      "deprecation": {
        "replacement": "server.jetty.accesslog.custom-format",
        "level": "error"
      }
    },
    {
      "name": "server.jetty.accesslog.log-latency",
      "deprecation": {
        "replacement": "server.jetty.accesslog.custom-format",
        "level": "error"
      }
    },
    {
      "name": "server.jetty.accesslog.log-server",
      "deprecation": {
        "replacement": "server.jetty.accesslog.custom-format",
        "level": "error"
      }
    },
    {
      "name": "server.jetty.accesslog.time-zone",
      "deprecation": {
        "replacement": "server.jetty.accesslog.custom-format",
        "level": "error"
      }
    },
    {
      "name": "server.jetty.max-http-post-size",
      "type": "org.springframework.util.unit.DataSize",
      "deprecation": {
        "replacement": "server.jetty.max-http-form-post-size",
        "level": "error"
      }
    },
    {
      "name": "server.max-http-post-size",
      "type": "java.lang.Integer",
      "description": "Maximum size in bytes of the HTTP post content.",
      "defaultValue": 0,
      "deprecation": {
        "reason": "Use dedicated property for each container.",
        "level": "error"
      }
    },
    {
      "name": "server.port",
      "defaultValue": 8080
    },
    {
      "name": "server.servlet.encoding.enabled",
      "type": "java.lang.Boolean",
      "description": "Whether to enable http encoding support.",
      "defaultValue": true
    },
    {
      "name": "server.servlet.jsp.class-name",
      "description": "Class name of the servlet to use for JSPs. If registered is true and this class\n\t * is on the classpath then it will be registered.",
      "defaultValue": "org.apache.jasper.servlet.JspServlet"
    },
    {
      "name": "server.servlet.jsp.init-parameters",
      "description": "Init parameters used to configure the JSP servlet."
    },
    {
      "name": "server.servlet.jsp.registered",
      "description": "Whether the JSP servlet is registered.",
      "defaultValue": true
    },
    {
      "name": "server.servlet.path",
      "type": "java.lang.String",
      "description": "Path of the main dispatcher servlet.",
      "defaultValue": "/",
      "deprecation": {
        "replacement": "spring.mvc.servlet.path",
        "level": "error"
      }
    },
    {
      "name": "server.servlet.session.cookie.comment",
      "description": "Comment for the session cookie."
    },
    {
      "name": "server.servlet.session.cookie.domain",
      "description": " Domain for the session cookie."
    },
    {
      "name": "server.servlet.session.cookie.http-only",
      "description": "Whether to use \"HttpOnly\" cookies for session cookies."
    },
    {
      "name": "server.servlet.session.cookie.max-age",
      "description": "Maximum age of the session cookie. If a duration suffix is not specified, seconds will be used."
    },
    {
      "name": "server.servlet.session.cookie.name",
      "description": "Session cookie name."
    },
    {
      "name": "server.servlet.session.cookie.path",
      "description": "Path of the session cookie."
    },
    {
      "name": "server.servlet.session.cookie.secure",
      "description": "Whether to always mark the session cookie as secure."
    },
    {
      "name": "server.servlet.session.persistent",
      "description": "Whether to persist session data between restarts.",
      "defaultValue": false
    },
    {
      "name": "server.servlet.session.store-dir",
      "description": "Directory used to store session data."
    },
    {
      "name": "server.servlet.session.timeout",
      "description": "Session timeout. If a duration suffix is not specified, seconds will be used.",
      "defaultValue": "30m"
    },
    {
      "name": "server.servlet.session.tracking-modes",
      "description": "Session tracking modes."
    },
    {
      "name": "server.ssl.ciphers",
      "description": "Supported SSL ciphers."
    },
    {
      "name": "server.ssl.client-auth",
      "description": "Client authentication mode. Requires a trust store."
    },
    {
      "name": "server.ssl.enabled",
      "description": "Whether to enable SSL support.",
      "defaultValue": true
    },
    {
      "name": "server.ssl.enabled-protocols",
      "description": "Enabled SSL protocols."
    },
    {
      "name": "server.ssl.key-alias",
      "description": "Alias that identifies the key in the key store."
    },
    {
      "name": "server.ssl.key-password",
      "description": "Password used to access the key in the key store."
    },
    {
      "name": "server.ssl.key-store",
      "description": "Path to the key store that holds the SSL certificate (typically a jks file)."
    },
    {
      "name": "server.ssl.key-store-password",
      "description": "Password used to access the key store."
    },
    {
      "name": "server.ssl.key-store-provider",
      "description": "Provider for the key store."
    },
    {
      "name": "server.ssl.key-store-type",
      "description": "Type of the key store."
    },
    {
      "name": "server.ssl.protocol",
      "description": "SSL protocol to use.",
      "defaultValue": "TLS"
    },
    {
      "name": "server.ssl.trust-store",
      "description": "Trust store that holds SSL certificates."
    },
    {
      "name": "server.ssl.trust-store-password",
      "description": "Password used to access the trust store."
    },
    {
      "name": "server.ssl.trust-store-provider",
      "description": "Provider for the trust store."
    },
    {
      "name": "server.ssl.trust-store-type",
      "description": "Type of the trust store."
    },
    { "name": "server.shutdown",
      "defaultValue:": "immediate"
    },
    {
      "name": "server.tomcat.max-http-post-size",
      "type": "org.springframework.util.unit.DataSize",
      "deprecation": {
        "replacement": "server.tomcat.max-http-form-post-size",
        "level": "error"
      }
    },
    {
      "name": "server.undertow.buffers-per-region",
      "type": "java.lang.Integer",
      "description": "Number of buffer per region.",
      "deprecation": {
        "level": "error"
      }
    },
    {
      "name": "server.use-forward-headers",
      "type": "java.lang.Boolean",
      "deprecation": {
        "reason": "Replaced to support additional strategies.",
        "replacement": "server.forward-headers-strategy",
        "level": "error"
      }
    },
    {
      "name": "spring.activemq.pool.create-connection-on-startup",
      "type": "java.lang.Boolean",
      "description": "Whether to create a connection on startup. Can be used to warm up the pool on startup.",
      "defaultValue": true,
      "deprecation": {
        "level": "error"
      }
    },
    {
      "name": "spring.activemq.pool.expiry-timeout",
      "type": "java.time.Duration",
      "description": "Connection expiration timeout.",
      "defaultValue": "0ms",
      "deprecation": {
        "level": "error"
      }
    },
    {
      "name": "spring.activemq.pool.maximum-active-session-per-connection",
      "deprecation": {
        "replacement": "spring.activemq.pool.max-sessions-per-connection"
      }
    },
    {
      "name": "spring.activemq.pool.reconnect-on-exception",
      "type": "java.lang.Boolean",
      "description": "Reset the connection when a \"JMSException\" occurs.",
      "defaultValue": true,
      "deprecation": {
        "level": "error"
      }
    },
    {
      "name": "spring.aop.auto",
      "type": "java.lang.Boolean",
      "description": "Add @EnableAspectJAutoProxy.",
      "defaultValue": true
    },
    {
      "name": "spring.aop.proxy-target-class",
      "type": "java.lang.Boolean",
      "description": "Whether subclass-based (CGLIB) proxies are to be created (true), as opposed to standard Java interface-based proxies (false).",
      "defaultValue": true
    },
    {
      "name": "spring.application.admin.enabled",
      "type": "java.lang.Boolean",
      "description": "Whether to enable admin features for the application.",
      "defaultValue": false
    },
    {
      "name": "spring.application.admin.jmx-name",
      "type": "java.lang.String",
      "description": "JMX name of the application admin MBean.",
      "defaultValue": "org.springframework.boot:type=Admin,name=SpringApplication"
    },
    {
      "name": "spring.artemis.pool.maximum-active-session-per-connection",
      "deprecation": {
        "replacement": "spring.artemis.pool.max-sessions-per-connection"
      }
    },
    {
      "name": "spring.autoconfigure.exclude",
      "type": "java.util.List<java.lang.Class>",
      "description": "Auto-configuration classes to exclude."
    },
    {
      "name": "spring.batch.initialize-schema",
      "defaultValue": "embedded"
    },
    {
      "name": "spring.batch.initializer.enabled",
      "type": "java.lang.Boolean",
      "description": "Create the required batch tables on startup if necessary. Enabled automatically\n if no custom table prefix is set or if a custom schema is configured.",
      "deprecation": {
        "replacement": "spring.batch.initialize-schema",
        "level": "error"
      }
    },
    {
      "name": "spring.batch.job.enabled",
      "type": "java.lang.Boolean",
      "description": "Execute all Spring Batch jobs in the context on startup.",
      "defaultValue": true
    },
    {
      "name": "spring.couchbase.bootstrap-hosts",
      "type": "java.util.List<java.lang.String>",
      "description": "Couchbase nodes (host or IP address) to bootstrap from.",
      "deprecation": {
        "replacement": "spring.couchbase.connection-string",
        "level": "error"
      }
    },
    {
      "name": "spring.couchbase.bucket.name",
      "type": "java.lang.String",
      "description": "Name of the bucket to connect to.",
      "deprecation": {
        "reason": "A bucket is no longer auto-configured.",
        "level": "error"
      }
    },
    {
      "name": "spring.couchbase.bucket.password",
      "type": "java.lang.String",
      "description": "Password of the bucket.",
      "deprecation": {
        "reason": "A bucket is no longer auto-configured.",
        "level": "error"
      }
    },
    {
      "name": "spring.couchbase.env.bootstrap.http-direct-port",
      "type": "java.lang.Integer",
      "description": "Port for the HTTP bootstrap.",
      "deprecation": {
        "level": "error"
      }
    },
    {
      "name": "spring.couchbase.env.bootstrap.http-ssl-port",
      "type": "java.lang.Integer",
      "description": "Port for the HTTPS bootstrap.",
      "deprecation": {
        "level": "error"
      }
    },
    {
      "name": "spring.couchbase.env.endpoints.key-value",
      "type": "java.lang.Integer",
      "description": "Number of sockets per node against the key/value service.",
      "deprecation": {
        "level": "error"
      }
    },
    {
      "name": "spring.couchbase.env.endpoints.query",
      "type": "java.lang.Integer",
      "description": "Number of sockets per node against the query (N1QL) service.",
      "deprecation": {
        "level": "error"
      }
    },
    {
      "name": "spring.couchbase.env.endpoints.queryservice.max-endpoints",
      "type": "java.lang.Integer",
      "description": "Maximum number of sockets per node.",
      "deprecation": {
        "replacement": "spring.couchbase.env.io.max-endpoints",
        "level": "error"
      }
    },
    {
      "name": "spring.couchbase.env.endpoints.queryservice.min-endpoints",
      "type": "java.lang.Integer",
      "description": "Minimum number of sockets per node.",
      "deprecation": {
        "replacement": "spring.couchbase.env.io.min-endpoints",
        "level": "error"
      }
    },
    {
      "name": "spring.couchbase.env.endpoints.view",
      "type": "java.lang.Integer",
      "description": "Number of sockets per node against the view service.",
      "deprecation": {
        "level": "error"
      }
    },
    {
      "name": "spring.couchbase.env.endpoints.viewservice.max-endpoints",
      "type": "java.lang.Integer",
      "description": "Maximum number of sockets per node.",
      "deprecation": {
        "replacement": "spring.couchbase.env.io.max-endpoints",
        "level": "error"
      }
    },
    {
      "name": "spring.couchbase.env.endpoints.viewservice.min-endpoints",
      "type": "java.lang.Integer",
      "description": "Minimum number of sockets per node.",
      "deprecation": {
        "replacement": "spring.couchbase.env.io.min-endpoints",
        "level": "error"
      }
    },
    {
      "name": "spring.couchbase.env.timeouts.socket-connect",
      "type": "java.time.Duration",
      "description": "Socket connect connections timeout.",
      "deprecation": {
        "level": "error"
      }
    },
    {
      "name": "spring.dao.exceptiontranslation.enabled",
      "type": "java.lang.Boolean",
      "description": "Whether to enable the PersistenceExceptionTranslationPostProcessor.",
      "defaultValue": true
    },
    {
      "name": "spring.data.cassandra.compression",
      "defaultValue": "none"
    },
    {
      "name": "spring.data.cassandra.contact-points",
      "defaultValue": [
        "127.0.0.1:9042"
      ]
    },
    {
      "name": "spring.data.cassandra.jmx-enabled",
      "type": "java.lang.Boolean",
      "description": "Whether to enable JMX reporting. Default to false as Cassandra JMX reporting is not compatible with Dropwizard Metrics.",
      "deprecation": {
        "reason": "Cassandra no longer provides JMX metrics.",
        "level": "error"
      }
    },
    {
      "name": "spring.data.cassandra.load-balancing-policy",
      "type": "java.lang.Class",
      "description": "Class name of the load balancing policy. The class must have a default constructor.",
      "deprecation": {
        "level": "error"
      }
    },
    {
      "name": "spring.data.cassandra.pool.max-queue-size",
      "type": "java.lang.Integer",
      "deprecation": {
        "replacement": "spring.data.cassandra.request.throttler.max-queue-size",
        "level": "error"
      }
    },
    {
      "name": "spring.data.cassandra.pool.pool-timeout",
      "type": "java.time.Duration",
      "description": "Pool timeout when trying to acquire a connection from a host's pool.",
      "deprecation": {
        "reason": "No longer available.",
        "level": "error"
      }
    },
    {
      "name": "spring.data.cassandra.reconnection-policy",
      "type": "java.lang.Class",
      "description": "Class name of the reconnection policy. The class must have a default constructor.",
      "deprecation": {
        "level": "error"
      }
    },
    {
      "name": "spring.data.cassandra.repositories.type",
      "type": "org.springframework.boot.autoconfigure.data.RepositoryType",
      "description": "Type of Cassandra repositories to enable.",
      "defaultValue": "auto"
    },
    {
      "name": "spring.data.cassandra.request.throttler.type",
      "defaultValue": "none"
    },
    {
      "name": "spring.data.cassandra.retry-policy",
      "type": "java.lang.Class",
      "description": "Class name of the retry policy. The class must have a default constructor.",
      "deprecation": {
        "level": "error"
      }
    },
    {
      "name": "spring.data.couchbase.consistency",
      "type": "org.springframework.data.couchbase.core.query.Consistency",
      "deprecation": {
        "level": "error"
      }
    },
    {
      "name": "spring.data.couchbase.repositories.type",
      "type": "org.springframework.boot.autoconfigure.data.RepositoryType",
      "description": "Type of Couchbase repositories to enable.",
      "defaultValue": "auto"
    },
    {
      "name": "spring.data.elasticsearch.cluster-name",
      "type": "java.lang.String",
      "description": "Elasticsearch cluster name.",
      "deprecation": {
        "level": "error"
      }
    },
    {
      "name": "spring.data.elasticsearch.cluster-nodes",
      "type": "java.lang.String",
      "description": "Comma-separated list of cluster node addresses.",
      "deprecation": {
        "level": "error"
      }
    },
    {
      "name": "spring.data.elasticsearch.properties",
      "type": "java.util.Map<java.lang.String,java.lang.String>",
      "description": "Additional properties used to configure the client.",
      "deprecation": {
        "level": "error"
      }
    },
    {
      "name": "spring.data.elasticsearch.repositories.enabled",
      "type": "java.lang.Boolean",
      "description": "Whether to enable Elasticsearch repositories.",
      "defaultValue": true
    },
    {
      "name": "spring.data.jdbc.repositories.enabled",
      "type": "java.lang.Boolean",
      "description": "Whether to enable JDBC repositories.",
      "defaultValue": true
    },
    {
      "name": "spring.data.jpa.repositories.bootstrap-mode",
      "type": "org.springframework.data.repository.config.BootstrapMode",
      "description": "Bootstrap mode for JPA repositories.",
      "defaultValue": "deferred"
    },
    {
      "name": "spring.data.jpa.repositories.enabled",
      "type": "java.lang.Boolean",
      "description": "Whether to enable JPA repositories.",
      "defaultValue": true
    },
    {
      "name": "spring.data.ldap.repositories.enabled",
      "type": "java.lang.Boolean",
      "description": "Whether to enable LDAP repositories.",
      "defaultValue": true
    },
    {
      "name": "spring.data.mongodb.repositories.type",
      "type": "org.springframework.boot.autoconfigure.data.RepositoryType",
      "description": "Type of Mongo repositories to enable.",
      "defaultValue": "auto"
    },
    {
      "name": "spring.data.mongodb.uri",
      "defaultValue": "mongodb://localhost/test"
    },
    {
      "name": "spring.data.mongodb.uuid-representation",
      "defaultValue": "java-legacy"
    },
    {
      "name": "spring.data.neo4j.auto-index",
      "description": "Auto index mode.",
      "defaultValue": "none",
      "deprecation": {
        "reason": "Automatic index creation is no longer supported.",
        "level": "error"
      }
    },
    {
      "name": "spring.data.neo4j.embedded.enabled",
      "type": "java.lang.Boolean",
      "description": "Whether to enable embedded mode if the embedded driver is available.",
      "deprecation": {
        "reason": "Embedded mode is no longer supported, please use Testcontainers instead.",
        "level": "error"
      }
    },
    {
      "name": "spring.data.neo4j.open-in-view",
      "type": "java.lang.Boolean",
      "description": "Register OpenSessionInViewInterceptor that binds a Neo4j Session to the thread for the entire processing of the request.",
      "deprecation": {
        "level": "error"
      }
    },
    {
      "name": "spring.data.neo4j.password",
      "type": "java.lang.String",
      "description": "Login password of the server.",
      "deprecation": {
        "replacement": "spring.neo4j.authentication.password",
        "level": "warning"
      }
    },
    {
      "name": "spring.data.neo4j.repositories.enabled",
      "type": "java.lang.Boolean",
      "description": "Whether to enable Neo4j repositories.",
      "defaultValue": true,
      "deprecation": {
        "replacement": "spring.data.neo4j.repositories.type",
        "level": "error"
      }
    },
    {
      "name": "spring.data.neo4j.repositories.type",
      "type": "org.springframework.boot.autoconfigure.data.RepositoryType",
      "description": "Type of Neo4j repositories to enable.",
      "defaultValue": "auto"
    },
    {
      "name": "spring.data.neo4j.uri",
      "type": "java.lang.String",
      "description": "URI used by the driver. Auto-detected by default.",
      "deprecation": {
        "replacement": "spring.neo4j.uri",
        "level": "warning"
      }
    },
    {
      "name": "spring.data.neo4j.use-native-types",
      "type": "java.lang.Boolean",
      "description": "Whether to use Neo4j native types wherever possible.",
      "deprecation": {
        "reason": "Native type support is now built-in.",
        "level": "error"
      }
    },
    {
      "name": "spring.data.neo4j.username",
      "type": "java.lang.String",
      "description": "Login user of the server.",
      "deprecation": {
        "replacement": "spring.neo4j.authentication.password",
        "level": "warning"
      }
    },
    {
      "name": "spring.data.r2dbc.repositories.enabled",
      "type": "java.lang.Boolean",
      "description": "Whether to enable R2DBC repositories.",
      "defaultValue": true
    },
    {
      "name": "spring.data.redis.repositories.enabled",
      "type": "java.lang.Boolean",
      "description": "Whether to enable Redis repositories.",
      "defaultValue": true
    },
    {
      "name": "spring.data.rest.detection-strategy",
      "defaultValue": "default"
    },
    {
      "name": "spring.data.solr.repositories.enabled",
      "type": "java.lang.Boolean",
      "description": "Whether to enable Solr repositories.",
      "defaultValue": true
    },
    {
      "name": "spring.datasource.initialization-mode",
      "defaultValue": "embedded"
    },
    {
      "name": "spring.datasource.jmx-enabled",
      "type": "java.lang.Boolean",
      "description": "Whether to enable JMX support (if provided by the underlying pool).",
      "defaultValue": false,
      "deprecation": {
        "level": "error",
        "replacement": "spring.datasource.tomcat.jmx-enabled"
      }
    },
    {
      "name": "spring.elasticsearch.jest.connection-timeout",
      "type": "java.time.Duration",
      "description": "Connection timeout.",
      "deprecation": {
        "level": "error"
      }
    },
    {
      "name": "spring.elasticsearch.jest.multi-threaded",
      "type": "java.lang.Boolean",
      "description": "Whether to enable connection requests from multiple execution threads.",
      "deprecation": {
        "level": "error"
      }
    },
    {
      "name": "spring.elasticsearch.jest.password",
      "type": "java.lang.String",
      "description": "Login password.",
      "deprecation": {
        "level": "error"
      }
    },
    {
      "name": "spring.elasticsearch.jest.proxy.host",
      "type": "java.lang.String",
      "description": "Proxy host the HTTP client should use.",
      "deprecation": {
        "level": "error"
      }
    },
    {
      "name": "spring.elasticsearch.jest.proxy.port",
      "type": "java.lang.Integer",
      "description": "Proxy port the HTTP client should use.",
      "deprecation": {
        "level": "error"
      }
    },
    {
      "name": "spring.elasticsearch.jest.read-timeout",
      "type": "java.time.Duration",
      "description": "Read timeout.",
      "deprecation": {
        "level": "error"
      }
    },
    {
      "name": "spring.elasticsearch.jest.uris",
      "type": "java.util.List<java.lang.String>",
      "description": "Comma-separated list of the Elasticsearch instances to use.",
      "deprecation": {
        "level": "error"
      }
    },
    {
      "name": "spring.elasticsearch.jest.username",
      "type": "java.lang.String",
      "description": "Login username.",
      "deprecation": {
        "level": "error"
      }
    },
    {
      "name": "spring.elasticsearch.rest.uris",
      "defaultValue": [
        "http://localhost:9200"
      ]
    },
    {
      "name": "spring.flyway.dry-run-output",
      "type": "java.io.OutputStream",
      "deprecation": {
        "level": "error",
        "reason": "Flyway pro edition only."
      }
    },
    {
      "name": "spring.flyway.error-handlers",
      "type": "org.flywaydb.core.api.errorhandler.ErrorHandler[]",
      "deprecation": {
        "level": "error",
        "reason": "Flyway pro edition only."
      }
    },
    {
      "name": "spring.flyway.locations",
      "sourceType": "org.springframework.boot.autoconfigure.flyway.FlywayProperties",
      "defaultValue": [
        "classpath:db/migration"
      ]
    },
    {
      "name": "spring.flyway.sql-migration-suffix",
      "type": "java.lang.String",
      "deprecation": {
        "replacement": "spring.flyway.sql-migration-suffixes",
        "level": "error"
      }
    },
    {
      "name": "spring.flyway.sql-migration-suffixes",
      "sourceType": "org.springframework.boot.autoconfigure.flyway.FlywayProperties",
      "defaultValue": [
        ".sql"
      ]
    },
    {
      "name": "spring.flyway.undo-sql-migration-prefix",
      "type": "java.lang.String",
      "deprecation": {
        "level": "error",
        "reason": "Flyway pro edition only."
      }
    },
    {
      "name": "spring.freemarker.prefix",
      "defaultValue": ""
    },
    {
      "name": "spring.freemarker.suffix",
      "defaultValue": ".ftlh"
    },
    {
      "name": "spring.git.properties",
      "type": "java.lang.String",
      "description": "Resource reference to a generated git info properties file.",
      "deprecation": {
        "replacement": "spring.info.git.location",
        "level": "error"
      }
    },
    {
      "name": "spring.groovy.template.prefix",
      "defaultValue": ""
    },
    {
      "name": "spring.groovy.template.suffix",
      "defaultValue": ".tpl"
    },
    {
      "name": "spring.http.converters.preferred-json-mapper",
      "type": "java.lang.String",
      "description": "Preferred JSON mapper to use for HTTP message conversion. By default, auto-detected according to the environment.",
      "deprecation": {
        "replacement": "spring.mvc.converters.preferred-json-mapper",
        "level": "error"
      }
    },
    {
      "name": "spring.http.encoding.charset",
      "type": "java.nio.charset.Charset",
      "description": "Charset of HTTP requests and responses. Added to the Content-Type header if not set explicitly.",
      "deprecation": {
        "replacement": "server.servlet.encoding.charset",
        "level": "error"
      }
    },
    {
      "name": "spring.http.encoding.enabled",
      "type": "java.lang.Boolean",
      "description": "Whether to enable http encoding support.",
      "defaultValue": true,
      "deprecation": {
        "replacement": "server.servlet.encoding.enabled",
        "level": "error"
      }
    },
    {
      "name": "spring.http.encoding.force",
      "type": "java.lang.Boolean",
      "description": "Whether to force the encoding to the configured charset on HTTP requests and responses.",
      "defaultValue": false,
      "deprecation": {
        "replacement": "server.servlet.encoding.force",
        "level": "error"
      }
    },
    {
      "name": "spring.http.encoding.force-request",
      "type": "java.lang.Boolean",
      "description": "Whether to force the encoding to the configured charset on HTTP requests. Defaults to true when force has not been specified.",
      "defaultValue": true,
      "deprecation": {
        "replacement": "server.servlet.encoding.force-request",
        "level": "error"
      }
    },
    {
      "name": "spring.http.encoding.force-response",
      "type": "java.lang.Boolean",
      "description": "Whether to force the encoding to the configured charset on HTTP responses.",
      "defaultValue": false,
      "deprecation": {
        "replacement": "server.servlet.encoding.force-response",
        "level": "error"
      }
    },
    {
      "name": "spring.http.encoding.mapping",
      "type": "java.util.Map<java.util.Locale,java.nio.charset.Charset>",
      "description": "Locale in which to encode mapping.",
      "deprecation": {
        "replacement": "server.servlet.encoding.mapping",
        "level": "error"
      }
    },
    {
      "name": "spring.http.log-request-details",
      "type": "java.lang.Boolean",
      "description": "Whether logging of (potentially sensitive) request details at DEBUG and TRACE level is allowed.",
      "defaultValue": false,
      "deprecation": {
        "replacement": "spring.mvc.log-request-details",
        "level": "error"
      }
    },
    {
      "name": "spring.info.build.location",
      "defaultValue": "classpath:META-INF/build-info.properties"
    },
    {
      "name": "spring.info.git.location",
      "defaultValue": "classpath:git.properties"
    },
    {
      "name": "spring.integration.jdbc.initialize-schema",
      "defaultValue": "embedded"
    },
    {
      "name": "spring.jackson.joda-date-time-format",
      "type": "java.lang.String",
      "description": "Joda date time format string. If not configured, \"date-format\" is used as a fallback if it is configured with a format string.",
      "deprecation": {
        "level": "error"
      }
    },
    {
      "name": "spring.jersey.type",
      "defaultValue": "servlet"
    },
    {
      "name": "spring.jmx.default-domain",
      "type": "java.lang.String",
      "description": "JMX domain name."
    },
    {
      "name": "spring.jmx.enabled",
      "type": "java.lang.Boolean",
      "description": "Expose management beans to the JMX domain.",
      "defaultValue": false
    },
    {
      "name": "spring.jmx.server",
      "type": "java.lang.String",
      "description": "MBeanServer bean name.",
      "defaultValue": "mbeanServer"
    },
    {
      "name": "spring.jmx.unique-names",
      "type": "java.lang.Boolean",
      "description": "Whether unique runtime object names should be ensured.",
      "defaultValue": false
    },
    {
      "name": "spring.jpa.open-in-view",
      "defaultValue": true
    },
    {
      "name": "spring.jta.bitronix.properties.allow-multiple-lrc",
      "description": "Whether to allow multiple LRC resources to be enlisted into the same transaction.",
      "defaultValue": false
    },
    {
      "name": "spring.jta.bitronix.properties.asynchronous2-pc",
      "description": "Whether to enable asynchronously execution of two phase commit.",
      "defaultValue": false
    },
    {
      "name": "spring.jta.bitronix.properties.background-recovery-interval",
      "description": "Interval in minutes at which to run the recovery process in the background.",
      "defaultValue": 1,
      "deprecation": {
        "replacement": "spring.jta.bitronix.properties.background-recovery-interval-seconds"
      }
    },
    {
      "name": "spring.jta.bitronix.properties.background-recovery-interval-seconds",
      "description": "Interval in seconds at which to run the recovery process in the background.",
      "defaultValue": 60
    },
    {
      "name": "spring.jta.bitronix.properties.current-node-only-recovery",
      "description": "Whether to recover only the current node. Should be enabled if you run multiple instances of the transaction manager on the same JMS and JDBC resources.",
      "defaultValue": true
    },
    {
      "name": "spring.jta.bitronix.properties.debug-zero-resource-transaction",
      "description": "Whether to log the creation and commit call stacks of transactions executed without a single enlisted resource.",
      "defaultValue": false
    },
    {
      "name": "spring.jta.bitronix.properties.default-transaction-timeout",
      "description": "Default transaction timeout, in seconds.",
      "defaultValue": 60
    },
    {
      "name": "spring.jta.bitronix.properties.disable-jmx",
      "description": "Whether to enable JMX support.",
      "defaultValue": false
    },
    {
      "name": "spring.jta.bitronix.properties.exception-analyzer",
      "description": "Set the fully qualified name of the exception analyzer implementation to use."
    },
    {
      "name": "spring.jta.bitronix.properties.filter-log-status",
      "description": "Whether to enable filtering of logs so that only mandatory logs are written.",
      "defaultValue": false
    },
    {
      "name": "spring.jta.bitronix.properties.force-batching-enabled",
      "description": "Whether disk forces are batched.",
      "defaultValue": true
    },
    {
      "name": "spring.jta.bitronix.properties.forced-write-enabled",
      "description": "Whether logs are forced to disk.",
      "defaultValue": true
    },
    {
      "name": "spring.jta.bitronix.properties.graceful-shutdown-interval",
      "description": "Maximum amount of seconds the TM waits for transactions to get done before aborting them at shutdown time.",
      "defaultValue": 60
    },
    {
      "name": "spring.jta.bitronix.properties.jndi-transaction-synchronization-registry-name",
      "description": "JNDI name of the TransactionSynchronizationRegistry."
    },
    {
      "name": "spring.jta.bitronix.properties.jndi-user-transaction-name",
      "description": "JNDI name of the UserTransaction."
    },
    {
      "name": "spring.jta.bitronix.properties.journal",
      "description": "Name of the journal. Can be 'disk', 'null', or a class name.",
      "defaultValue": "disk"
    },
    {
      "name": "spring.jta.bitronix.properties.log-part1-filename",
      "description": "Name of the first fragment of the journal.",
      "defaultValue": "btm1.tlog"
    },
    {
      "name": "spring.jta.bitronix.properties.log-part2-filename",
      "description": "Name of the second fragment of the journal.",
      "defaultValue": "btm2.tlog"
    },
    {
      "name": "spring.jta.bitronix.properties.max-log-size-in-mb",
      "description": "Maximum size in megabytes of the journal fragments.",
      "defaultValue": 2
    },
    {
      "name": "spring.jta.bitronix.properties.resource-configuration-filename",
      "description": "ResourceLoader configuration file name."
    },
    {
      "name": "spring.jta.bitronix.properties.server-id",
      "description": "ASCII ID that must uniquely identify this TM instance. Defaults to the machine's IP address."
    },
    {
      "name": "spring.jta.bitronix.properties.skip-corrupted-logs",
      "description": "Skip corrupted transactions log entries. Use only at last resort when all you have to recover is a pair of corrupted files.",
      "defaultValue": false
    },
    {
      "name": "spring.jta.bitronix.properties.warn-about-zero-resource-transaction",
      "description": "Whether to log a warning for transactions executed without a single enlisted resource.",
      "defaultValue": true
    },
    {
      "name": "spring.jta.enabled",
      "type": "java.lang.Boolean",
      "description": "Whether to enable JTA support.",
      "defaultValue": true
    },
    {
      "name": "spring.jta.narayana.default-timeout",
      "type": "java.time.Duration",
      "description": "Transaction timeout. If a duration suffix is not specified, seconds will be used.",
      "defaultValue": "60s",
      "deprecation": {
        "level": "error",
        "reason": "Narayana support has moved to third party starter."
      }
    },
    {
      "name": "spring.jta.narayana.expiry-scanners",
      "type": "java.util.List<java.lang.String>",
      "description": "Comma-separated list of expiry scanners.",
      "defaultValue": [
        "com.arjuna.ats.internal.arjuna.recovery.ExpiredTransactionStatusManagerScanner"
      ],
      "deprecation": {
        "level": "error",
        "reason": "Narayana support has moved to third party starter."
      }
    },
    {
      "name": "spring.jta.narayana.log-dir",
      "type": "java.lang.String",
      "description": "Transaction object store directory.",
      "deprecation": {
        "level": "error",
        "reason": "Narayana support has moved to third party starter."
      }
    },
    {
      "name": "spring.jta.narayana.one-phase-commit",
      "type": "java.lang.Boolean",
      "description": "Whether to enable one phase commit optimization.",
      "defaultValue": true,
      "deprecation": {
        "level": "error",
        "reason": "Narayana support has moved to third party starter."
      }
    },
    {
      "name": "spring.jta.narayana.periodic-recovery-period",
      "type": "java.time.Duration",
      "description": "Interval in which periodic recovery scans are performed. If a duration suffix is not specified, seconds will be used.",
      "defaultValue": "120s",
      "deprecation": {
        "level": "error",
        "reason": "Narayana support has moved to third party starter."
      }
    },
    {
      "name": "spring.jta.narayana.recovery-backoff-period",
      "type": "java.time.Duration",
      "description": "Back off period between first and second phases of the recovery scan. If a duration suffix is not specified, seconds will be used.",
      "defaultValue": "10s",
      "deprecation": {
        "level": "error",
        "reason": "Narayana support has moved to third party starter."
      }
    },
    {
      "name": "spring.jta.narayana.recovery-db-pass",
      "type": "java.lang.String",
      "description": "Database password to be used by the recovery manager.",
      "deprecation": {
        "level": "error",
        "reason": "Narayana support has moved to third party starter."
      }
    },
    {
      "name": "spring.jta.narayana.recovery-db-user",
      "type": "java.lang.String",
      "description": "Database username to be used by the recovery manager.",
      "deprecation": {
        "level": "error",
        "reason": "Narayana support has moved to third party starter."
      }
    },
    {
      "name": "spring.jta.narayana.recovery-jms-pass",
      "type": "java.lang.String",
      "description": "JMS password to be used by the recovery manager.",
      "deprecation": {
        "level": "error",
        "reason": "Narayana support has moved to third party starter."
      }
    },
    {
      "name": "spring.jta.narayana.recovery-jms-user",
      "type": "java.lang.String",
      "description": "JMS username to be used by the recovery manager.",
      "deprecation": {
        "level": "error",
        "reason": "Narayana support has moved to third party starter."
      }
    },
    {
      "name": "spring.jta.narayana.recovery-modules",
      "type": "java.util.List<java.lang.String>",
      "description": "Comma-separated list of recovery modules.",
      "deprecation": {
        "level": "error",
        "reason": "Narayana support has moved to third party starter."
      }
    },
    {
      "name": "spring.jta.narayana.transaction-manager-id",
      "type": "java.lang.String",
      "description": "Unique transaction manager id.",
      "defaultValue": "1",
      "deprecation": {
        "level": "error",
        "reason": "Narayana support has moved to third party starter."
      }
    },
    {
      "name": "spring.jta.narayana.xa-resource-orphan-filters",
      "type": "java.util.List<java.lang.String>",
      "description": "Comma-separated list of orphan filters.",
      "deprecation": {
        "level": "error",
        "reason": "Narayana support has moved to third party starter."
      }
    },
    {
      "name": "spring.kafka.admin.ssl.keystore-location",
      "type": "org.springframework.core.io.Resource",
      "description": "Location of the key store file.",
      "deprecation": {
        "replacement": "spring.kafka.admin.ssl.key-store-location",
        "level": "error"
      }
    },
    {
      "name": "spring.kafka.admin.ssl.keystore-password",
      "type": "java.lang.String",
      "description": "Store password for the key store file.",
      "deprecation": {
        "replacement": "spring.kafka.admin.ssl.key-store-password",
        "level": "error"
      }
    },
    {
      "name": "spring.kafka.admin.ssl.truststore-location",
      "type": "org.springframework.core.io.Resource",
      "description": "Location of the trust store file.",
      "deprecation": {
        "replacement": "spring.kafka.admin.ssl.trust-store-location",
        "level": "error"
      }
    },
    {
      "name": "spring.kafka.admin.ssl.truststore-password",
      "type": "java.lang.String",
      "description": "Store password for the trust store file.",
      "deprecation": {
        "replacement": "spring.kafka.admin.ssl.trust-store-password",
        "level": "error"
      }
    },
    {
      "name": "spring.kafka.consumer.ssl.keystore-location",
      "type": "org.springframework.core.io.Resource",
      "description": "Location of the key store file.",
      "deprecation": {
        "replacement": "spring.kafka.consumer.ssl.key-store-location",
        "level": "error"
      }
    },
    {
      "name": "spring.kafka.consumer.ssl.keystore-password",
      "type": "java.lang.String",
      "description": "Store password for the key store file.",
      "deprecation": {
        "replacement": "spring.kafka.consumer.ssl.key-store-password",
        "level": "error"
      }
    },
    {
      "name": "spring.kafka.consumer.ssl.truststore-location",
      "type": "org.springframework.core.io.Resource",
      "description": "Location of the trust store file.",
      "deprecation": {
        "replacement": "spring.kafka.consumer.ssl.trust-store-location",
        "level": "error"
      }
    },
    {
      "name": "spring.kafka.consumer.ssl.truststore-password",
      "type": "java.lang.String",
      "description": "Store password for the trust store file.",
      "deprecation": {
        "replacement": "spring.kafka.consumer.ssl.trust-store-password",
        "level": "error"
      }
    },
    {
      "name": "spring.kafka.jaas.control-flag",
      "defaultValue": "required"
    },
    {
      "name": "spring.kafka.listener.type",
      "defaultValue": "single"
    },
    {
      "name": "spring.kafka.producer.ssl.keystore-location",
      "type": "org.springframework.core.io.Resource",
      "description": "Location of the key store file.",
      "deprecation": {
        "replacement": "spring.kafka.producer.ssl.key-store-location",
        "level": "error"
      }
    },
    {
      "name": "spring.kafka.producer.ssl.keystore-password",
      "type": "java.lang.String",
      "description": "Store password for the key store file.",
      "deprecation": {
        "replacement": "spring.kafka.producer.ssl.key-store-password",
        "level": "error"
      }
    },
    {
      "name": "spring.kafka.producer.ssl.truststore-location",
      "type": "org.springframework.core.io.Resource",
      "description": "Location of the trust store file.",
      "deprecation": {
        "replacement": "spring.kafka.producer.ssl.trust-store-location",
        "level": "error"
      }
    },
    {
      "name": "spring.kafka.producer.ssl.truststore-password",
      "type": "java.lang.String",
      "description": "Store password for the trust store file.",
      "deprecation": {
        "replacement": "spring.kafka.producer.ssl.trust-store-password",
        "level": "error"
      }
    },
    {
      "name": "spring.kafka.ssl.keystore-location",
      "type": "org.springframework.core.io.Resource",
      "description": "Location of the key store file.",
      "deprecation": {
        "replacement": "spring.kafka.ssl.key-store-location",
        "level": "error"
      }
    },
    {
      "name": "spring.kafka.ssl.keystore-password",
      "type": "java.lang.String",
      "description": "Store password for the key store file.",
      "deprecation": {
        "replacement": "spring.kafka.ssl.key-store-password",
        "level": "error"
      }
    },
    {
      "name": "spring.kafka.ssl.truststore-location",
      "type": "org.springframework.core.io.Resource",
      "description": "Location of the trust store file.",
      "deprecation": {
        "replacement": "spring.kafka.ssl.trust-store-location",
        "level": "error"
      }
    },
    {
      "name": "spring.kafka.ssl.truststore-password",
      "type": "java.lang.String",
      "description": "Store password for the trust store file.",
      "deprecation": {
        "replacement": "spring.kafka.ssl.trust-store-password",
        "level": "error"
      }
    },
    {
      "name": "spring.kafka.streams.cache-max-bytes-buffering",
      "type": "java.lang.Integer",
      "deprecation": {
        "replacement": "spring.kafka.streams.cache-max-size-buffering",
        "level": "error"
      }
    },
    {
      "name": "spring.liquibase.check-change-log-location",
      "type": "java.lang.Boolean",
      "description": "Check the change log location exists.",
      "defaultValue": true,
      "deprecation": {
        "reason": "Liquibase has it's own check that checks if the change log location exists making this property redundant.",
        "level": "error"
      }
    },
    {
      "name": "spring.mail.test-connection",
      "description": "Whether to test that the mail server is available on startup.",
      "sourceType": "org.springframework.boot.autoconfigure.mail.MailProperties",
      "type": "java.lang.Boolean",
      "defaultValue": false
    },
    {
      "name": "spring.mongodb.embedded.features",
      "defaultValue": [
        "sync_delay"
      ]
    },
    {
      "name": "spring.mustache.prefix",
      "defaultValue": "classpath:/templates/"
    },
    {
      "name": "spring.mustache.suffix",
      "defaultValue": ".mustache"
    },
    {
      "name": "spring.mvc.converters.preferred-json-mapper",
      "type": "java.lang.String",
      "description": "Preferred JSON mapper to use for HTTP message conversion. By default, auto-detected according to the environment."
    },
    {
      "name": "spring.mvc.favicon.enabled",
      "type": "java.lang.Boolean",
      "description": "Whether to enable resolution of favicon.ico.",
      "deprecation": {
        "level": "error"
      }
    },
    {
      "name": "spring.mvc.formcontent.filter.enabled",
      "type": "java.lang.Boolean",
      "description": "Whether to enable Spring's FormContentFilter.",
      "defaultValue": true
    },
    {
      "name": "spring.mvc.formcontent.putfilter.enabled",
      "type": "java.lang.Boolean",
      "description": "Whether to enable Spring's HttpPutFormContentFilter.",
      "defaultValue": true,
      "deprecation": {
        "replacement": "spring.mvc.formcontent.filter.enabled",
        "level": "error"
      }
    },
    {
      "name": "spring.mvc.hiddenmethod.filter.enabled",
      "type": "java.lang.Boolean",
      "description": "Whether to enable Spring's HiddenHttpMethodFilter.",
      "defaultValue": false
    },
    {
      "name": "spring.mvc.locale-resolver",
      "defaultValue": "accept-header"
    },
    {
      "name": "spring.neo4j.uri",
      "defaultValue": "bolt://localhost:7687"
    },
    {
      "name": "spring.quartz.jdbc.comment-prefix",
      "defaultValue": [
        "#",
        "--"
      ]
    },
    {
      "name": "spring.quartz.jdbc.initialize-schema",
      "defaultValue": "embedded"
    },
    {
      "name": "spring.quartz.job-store-type",
      "defaultValue": "memory"
    },
    {
      "name": "spring.quartz.scheduler-name",
      "defaultValue": "quartzScheduler"
    },
    {
      "name": "spring.r2dbc.pool.enabled",
      "type": "java.lang.Boolean",
      "description": "Whether pooling is enabled. Enabled automatically if \"r2dbc-pool\" is on the classpath."
    },
    {
      "name": "spring.r2dbc.pool.validation-depth",
      "defaultValue": "local"
    },
    {
      "name": "spring.rabbitmq.address-shuffle-mode",
      "defaultValue": "none"
    },
    {
      "name": "spring.rabbitmq.cache.connection.mode",
      "defaultValue": "channel"
    },
    {
      "name": "spring.rabbitmq.dynamic",
      "type": "java.lang.Boolean",
      "description": "Whether to create an AmqpAdmin bean.",
      "defaultValue": true
    },
    {
      "name": "spring.rabbitmq.listener.simple.transaction-size",
      "type": "java.lang.Integer",
      "deprecation": {
        "level": "error"
      }
    },
    {
      "name": "spring.rabbitmq.listener.type",
      "defaultValue": "simple"
    },
    {
      "name": "spring.rabbitmq.publisher-confirms",
      "type": "java.lang.Boolean",
      "deprecation": {
        "level": "error"
      }
    },
    {
      "name": "spring.rabbitmq.template.queue",
      "type": "java.lang.String",
      "deprecation": {
        "replacement": "spring.rabbitmq.template.default-receive-queue",
        "level": "error"
      }
    },
    {
      "name": "spring.reactor.stacktrace-mode.enabled",
      "description": "Whether Reactor should collect stacktrace information at runtime.",
      "defaultValue": false,
      "deprecation": {
        "replacement": "spring.reactor.debug-agent.enabled"
      }
    },
    {
      "name": "spring.resources.chain.gzipped",
      "type": "java.lang.Boolean",
      "description": "Whether to enable resolution of already gzipped resources. Checks for a resource name variant with the \"*.gz\" extension.",
      "deprecation": {
        "replacement": "spring.resources.chain.compressed",
        "level": "error"
      }
    },
    {
      "name": "spring.rsocket.server.transport",
      "defaultValue": "tcp"
    },
    {
      "name": "spring.security.filter.dispatcher-types",
      "defaultValue": [
        "async",
        "error",
        "request"
      ]
    },
    {
      "name": "spring.security.filter.order",
      "defaultValue": -100
    },
    {
      "name": "spring.session.hazelcast.flush-mode",
      "defaultValue": "on-save"
    },
    {
      "name": "spring.session.hazelcast.save-mode",
      "defaultValue": "on-set-attribute"
    },
    {
      "name": "spring.session.jdbc.flush-mode",
      "defaultValue": "on-save"
    },
    {
      "name": "spring.session.jdbc.initialize-schema",
      "defaultValue": "embedded"
    },
    {
      "name": "spring.session.jdbc.save-mode",
      "defaultValue": "on-set-attribute"
    },
    {
      "name": "spring.session.redis.configure-action",
      "defaultValue": "notify-keyspace-events"
    },
    {
      "name": "spring.session.redis.flush-mode",
      "defaultValue": "on-save"
    },
    {
      "name": "spring.session.redis.save-mode",
      "defaultValue": "on-set-attribute"
    },
    {
      "name": "spring.session.servlet.filter-dispatcher-types",
      "defaultValue": [
        "async",
        "error",
        "request"
      ]
    },
    {
      "name": "spring.thymeleaf.prefix",
      "defaultValue": "classpath:/templates/"
    },
    {
      "name": "spring.thymeleaf.suffix",
      "defaultValue": ".html"
    },
    {
      "name": "spring.webflux.hiddenmethod.filter.enabled",
      "type": "java.lang.Boolean",
      "description": "Whether to enable Spring's HiddenHttpMethodFilter.",
      "defaultValue": false
    },
    {
      "name": "spring.webservices.wsdl-locations",
      "type": "java.util.List<java.lang.String>",
      "description": "Comma-separated list of locations of WSDLs and accompanying XSDs to be exposed as beans."
    }
  ],
  "hints": [
    {
      "name": "server.servlet.jsp.class-name",
      "providers": [
        {
          "name": "class-reference",
          "parameters": {
            "target": "javax.servlet.http.HttpServlet"
          }
        }
      ]
    },
    {
      "name": "server.tomcat.accesslog.encoding",
      "providers": [
        {
          "name": "handle-as",
          "parameters": {
            "target": "java.nio.charset.Charset"
          }
        }
      ]
    },
    {
      "name": "server.tomcat.accesslog.locale",
      "providers": [
        {
          "name": "handle-as",
          "parameters": {
            "target": "java.util.Locale"
          }
        }
      ]
    },
    {
      "name": "server.tomcat.relaxed-path-chars",
      "values": [
        {
          "value": "<"
        },
        {
          "value": ">"
        },
        {
          "value": "["
        },
        {
          "value": "\\"
        },
        {
          "value": "]"
        },
        {
          "value": "^"
        },
        {
          "value": "`"
        },
        {
          "value": "{"
        },
        {
          "value": "|"
        },
        {
          "value": "}"
        }
      ]
    },
    {
      "name": "server.tomcat.relaxed-query-chars",
      "values": [
        {
          "value": "<"
        },
        {
          "value": ">"
        },
        {
          "value": "["
        },
        {
          "value": "\\"
        },
        {
          "value": "]"
        },
        {
          "value": "^"
        },
        {
          "value": "`"
        },
        {
          "value": "{"
        },
        {
          "value": "|"
        },
        {
          "value": "}"
        }
      ]
    },
    {
      "name": "spring.cache.jcache.provider",
      "providers": [
        {
          "name": "class-reference",
          "parameters": {
            "target": "javax.cache.spi.CachingProvider"
          }
        }
      ]
    },
    {
      "name": "spring.data.cassandra.schema-action",
      "providers": [
        {
          "name": "handle-as",
          "parameters": {
            "target": "org.springframework.data.cassandra.config.SchemaAction"
          }
        }
      ]
    },
    {
      "name": "spring.data.mongodb.field-naming-strategy",
      "providers": [
        {
          "name": "class-reference",
          "parameters": {
            "target": "org.springframework.data.mapping.model.FieldNamingStrategy"
          }
        }
      ]
    },
    {
      "name": "spring.datasource.data",
      "providers": [
        {
          "name": "handle-as",
          "parameters": {
            "target": "java.util.List<org.springframework.core.io.Resource>"
          }
        }
      ]
    },
    {
      "name": "spring.datasource.driver-class-name",
      "providers": [
        {
          "name": "class-reference",
          "parameters": {
            "target": "java.sql.Driver"
          }
        }
      ]
    },
    {
      "name": "spring.datasource.schema",
      "providers": [
        {
          "name": "handle-as",
          "parameters": {
            "target": "java.util.List<org.springframework.core.io.Resource>"
          }
        }
      ]
    },
    {
      "name": "spring.datasource.xa.data-source-class-name",
      "providers": [
        {
          "name": "class-reference",
          "parameters": {
            "target": "javax.sql.XADataSource"
          }
        }
      ]
    },
    {
      "name": "spring.jmx.server",
      "providers": [
        {
          "name": "spring-bean-reference",
          "parameters": {
            "target": "javax.management.MBeanServer"
          }
        }
      ]
    },
    {
      "name": "spring.jpa.hibernate.ddl-auto",
      "values": [
        {
          "value": "none",
          "description": "Disable DDL handling."
        },
        {
          "value": "validate",
          "description": "Validate the schema, make no changes to the database."
        },
        {
          "value": "update",
          "description": "Update the schema if necessary."
        },
        {
          "value": "create",
          "description": "Create the schema and destroy previous data."
        },
        {
          "value": "create-drop",
          "description": "Create and then destroy the schema at the end of the session."
        }
      ]
    },
    {
      "name": "spring.jpa.hibernate.naming.implicit-strategy",
      "providers": [
        {
          "name": "class-reference",
          "parameters": {
            "target": "org.hibernate.boot.model.naming.ImplicitNamingStrategy"
          }
        }
      ]
    },
    {
      "name": "spring.jpa.hibernate.naming.physical-strategy",
      "providers": [
        {
          "name": "class-reference",
          "parameters": {
            "target": "org.hibernate.boot.model.naming.PhysicalNamingStrategy"
          }
        }
      ]
    },
    {
      "name": "spring.kafka.consumer.auto-offset-reset",
      "values": [
        {
          "value": "earliest",
          "description": "Automatically reset the offset to the earliest offset."
        },
        {
          "value": "latest",
          "description": "Automatically reset the offset to the latest offset."
        },
        {
          "value": "none",
          "description": "Throw exception to the consumer if no previous offset is found for the consumer's group."
        },
        {
          "value": "exception",
          "description": "Throw exception to the consumer."
        }
      ],
      "providers": [
        {
          "name": "any"
        }
      ]
    },
    {
      "name": "spring.kafka.consumer.key-deserializer",
      "providers": [
        {
          "name": "handle-as",
          "parameters": {
            "target": "org.apache.kafka.common.serialization.Deserializer"
          }
        }
      ]
    },
    {
      "name": "spring.kafka.consumer.value-deserializer",
      "providers": [
        {
          "name": "handle-as",
          "parameters": {
            "target": "org.apache.kafka.common.serialization.Deserializer"
          }
        }
      ]
    },
    {
      "name": "spring.kafka.producer.key-serializer",
      "providers": [
        {
          "name": "handle-as",
          "parameters": {
            "target": "org.apache.kafka.common.serialization.Serializer"
          }
        }
      ]
    },
    {
      "name": "spring.kafka.producer.value-serializer",
      "providers": [
        {
          "name": "handle-as",
          "parameters": {
            "target": "org.apache.kafka.common.serialization.Serializer"
          }
        }
      ]
    },
    {
      "name": "spring.liquibase.change-log",
      "providers": [
        {
          "name": "handle-as",
          "parameters": {
            "target": "org.springframework.core.io.Resource"
          }
        }
      ]
    },
    {
      "name": "spring.mvc.converters.preferred-json-mapper",
      "values": [
        {
          "value": "gson"
        },
        {
          "value": "jackson"
        },
        {
          "value": "jsonb"
        }
      ],
      "providers": [
        {
          "name": "any"
        }
      ]
    },
    {
      "name": "spring.mvc.format.date",
      "values": [
        {
          "value": "dd/MM/yyyy",
          "description": "Example date format. Any format supported by DateTimeFormatter.parse can be used."
        },
        {
          "value": "iso",
          "description": "ISO-8601 extended local date format."
        }
      ],
      "providers": [
        {
          "name": "any"
        }
      ]
    },
    {
      "name": "spring.mvc.format.date-time",
      "values": [
        {
          "value": "yyyy-MM-dd HH:mm:ss",
          "description": "Example date-time format. Any format supported by DateTimeFormatter.parse can be used."
        },
        {
          "value": "iso",
          "description": "ISO-8601 extended local date-time format."
        },
        {
          "value": "iso-offset",
          "description": "ISO offset date-time format."
        }
      ],
      "providers": [
        {
          "name": "any"
        }
      ]
    },
    {
      "name": "spring.mvc.format.time",
      "values": [
        {
          "value": "HH:mm:ss",
          "description": "Example time format. Any format supported by DateTimeFormatter.parse can be used."
        },
        {
          "value": "iso",
<<<<<<< HEAD
          "description": "ISO-8601 extended local time format"
        },
        {
          "value": "iso-offset",
          "description": "ISO offset time format."
=======
          "description": "ISO-8601 extended local time format."
>>>>>>> d1e50360
        }
      ],
      "providers": [
        {
          "name": "any"
        }
      ]
    },
    {
      "name": "spring.webflux.format.date",
      "values": [
        {
          "value": "dd/MM/yyyy",
          "description": "Example date format. Any format supported by DateTimeFormatter.parse can be used."
        },
        {
          "value": "iso",
          "description": "ISO-8601 extended local date format."
        }
      ],
      "providers": [
        {
          "name": "any"
        }
      ]
    },
    {
      "name": "spring.webflux.format.date-time",
      "values": [
        {
          "value": "yyyy-MM-dd HH:mm:ss",
          "description": "Example date-time format. Any format supported by DateTimeFormatter.parse can be used."
        },
        {
          "value": "iso",
          "description": "ISO-8601 extended local date-time format."
        },
        {
          "value": "iso-offset",
          "description": "ISO offset date-time format."
        }
      ],
      "providers": [
        {
          "name": "any"
        }
      ]
    },
    {
      "name": "spring.webflux.format.time",
      "values": [
        {
          "value": "HH:mm:ss",
          "description": "Example time format. Any format supported by DateTimeFormatter.parse can be used."
        },
        {
          "value": "iso",
          "description": "ISO-8601 extended local time format."
        },
        {
          "value": "iso-offset",
          "description": "ISO offset time format."
        }
      ],
      "providers": [
        {
          "name": "any"
        }
      ]
    }
  ]
}<|MERGE_RESOLUTION|>--- conflicted
+++ resolved
@@ -2059,15 +2059,11 @@
         },
         {
           "value": "iso",
-<<<<<<< HEAD
-          "description": "ISO-8601 extended local time format"
+          "description": "ISO-8601 extended local time format."
         },
         {
           "value": "iso-offset",
           "description": "ISO offset time format."
-=======
-          "description": "ISO-8601 extended local time format."
->>>>>>> d1e50360
         }
       ],
       "providers": [
